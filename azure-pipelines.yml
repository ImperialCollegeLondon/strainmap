--- conflicted
+++ resolved
@@ -33,10 +33,7 @@
       xvfb-run -a python setup.py -q test
     condition: and(succeededOrFailed(), eq(variables['Agent.OS'], 'Linux'))
     displayName: "Run tests in Linux"
-<<<<<<< HEAD
-=======
     enable: false
->>>>>>> 45a796c6
 
   - script: |
       python setup.py -q test
