from pathlib import Path
from unittest.mock import patch, MagicMock

from pytest import fixture
import pandas as pd


def patch_dialogs(function):
    from functools import wraps

    @wraps(function)
    def decorated(*args, **kwargs):

        with patch(
            "tkinter.filedialog.askdirectory", lambda *x, **y: _dicom_data_path()
        ):
            with patch("tkinter.messagebox.askokcancel", lambda *x, **y: "ok"):
                with patch("tkinter.messagebox.showinfo", lambda *x, **y: "ok"):
                    return function(*args, **kwargs)

    return decorated


def _dicom_data_path():
    """Returns the DICOM data path."""
    return Path(__file__).parent / "data" / "CM1"


@fixture(scope="session")
def dicom_data_path():
    """Returns the DICOM data path."""
    return _dicom_data_path()


@fixture
def h5_file_path(tmpdir):
    """Returns the DICOM data path."""
    from shutil import copyfile

    destination = tmpdir / "CM1_analysis.h5"
    copyfile(Path(__file__).parent / "data" / "CM1_analysis.h5", destination)
    return destination


@fixture
def data_tree(strainmap_data):
    """Returns the DICOM directory data tree."""
    return strainmap_data.data_files.files


@fixture
def strainmap_data(dicom_data_path):
    """Returns a loaded StrainMapData object."""
    from strainmap.models.strainmap_data_model import StrainMapData

    return StrainMapData.from_folder(data_files=dicom_data_path)


@fixture
def segmented_data(strainmap_data):
    """Returns a StrainMapData object with segmented data."""
    from strainmap.models.contour_mask import Contour
    from strainmap.models.quick_segmentation import find_segmentation
    import numpy as np

    dataset = strainmap_data.data_files.datasets[0]
    image = strainmap_data.data_files.mag(dataset)

    # Create the initial contour
    init_epi = Contour.circle(center=(270, 308), radius=50, shape=image.shape).xy
    init_endo = Contour.circle(center=(270, 308), radius=30, shape=image.shape).xy

    # Launch the segmentation process
    find_segmentation(
        data=strainmap_data,
        dataset_name=dataset,
        images={"endocardium": image, "epicardium": image},
        frame=None,
        initials={"epicardium": init_epi, "endocardium": init_endo},
    )

    strainmap_data.zero_angle[dataset][..., 0] = np.array([260, 230])
    return strainmap_data


@fixture
def registered_views():
    from strainmap.gui.data_view import DataTaskView
    from strainmap.gui.segmentation_view import SegmentationTaskView
    from strainmap.gui.atlas_view import AtlasTaskView

    return [DataTaskView, SegmentationTaskView, AtlasTaskView]


@fixture
def control_with_mock_window(registered_views):
    from strainmap.controller import StrainMap

    StrainMap.registered_views = registered_views
    with patch("strainmap.gui.base_window_and_task.MainWindow", autospec=True):
        return StrainMap()


@fixture
def main_window():
    from strainmap.gui.base_window_and_task import MainWindow

    root = MainWindow()
    root.withdraw()

    yield root
    root.destroy()


@fixture
def data_view(main_window):
    from strainmap.gui.data_view import DataTaskView
    from strainmap.controller import StrainMap
    import weakref

    return DataTaskView(main_window, weakref.ref(StrainMap))


@fixture
def segmentation_view(main_window):
    from strainmap.gui.segmentation_view import SegmentationTaskView
    from strainmap.controller import StrainMap
    import weakref

    return SegmentationTaskView(main_window, weakref.ref(StrainMap))


@fixture
def velocities_view(main_window):
    from strainmap.gui.velocities_view import VelocitiesTaskView
    from strainmap.controller import StrainMap
    import weakref

    return VelocitiesTaskView(main_window, weakref.ref(StrainMap))


@fixture
def atlas_view(main_window):
    from strainmap.gui.atlas_view import AtlasTaskView
    from strainmap.controller import StrainMap
    import weakref

    StrainMap.data = None
    return AtlasTaskView(main_window, weakref.ref(StrainMap))


@fixture
def actions_manager():
    import matplotlib

    matplotlib.use("Agg")
    from matplotlib.pyplot import figure
    from strainmap.gui.figure_actions_manager import FigureActionsManager

    fig = figure()
    return FigureActionsManager(fig)


@fixture
def action():
    from strainmap.gui.figure_actions_manager import (
        ActionBase,
        TriggerSignature,
        Location,
        MouseAction,
        Button,
    )

    s1 = TriggerSignature(Location.EDGE, Button.LEFT, MouseAction.MOVE)
    s2 = TriggerSignature(Location.N, Button.LEFT, MouseAction.MOVE)
    s3 = TriggerSignature(Location.CENTRE, Button.LEFT, MouseAction.MOVE)

    class DummyAction(ActionBase):
        def __init__(self):
            super().__init__(
                {s1: lambda *args: None, s2: lambda *args: None, s3: lambda *args: None}
            )

    return DummyAction


@fixture
def figure():
    import matplotlib

    matplotlib.use("Agg")
    import matplotlib.pyplot as plt

    fig = plt.figure()
    fig.add_subplot()

    yield fig

    plt.close(fig)


@fixture
def markers():
    import numpy as np

    return np.array(
        [
            [
                [5, 5.0, 145.83333333333334],
                [20, -10.0, 486.8421052631579],
                [38, -5.0, 794.7368421052631],
                [0, 0, 0],
            ],
            [
                [5, 2.0000000000000124, 145.83333333333334],
                [20, -10.0, 486.8421052631579],
                [38, -5.0, 794.7368421052631],
                [14, 3.116736209871314e-07, 350.0],
            ],
            [
                [3, -1.9990386376492923, 87.5],
                [8, 1.9990386376492724, 233.33333333333331],
                [18, -2.9999999999999867, 452.63157894736844],
                [0, 0, 0],
            ],
        ]
    )


@fixture
def velocity(markers):
    import numpy as np

    velocities = np.zeros((3, 50))
    idx = np.arange(0, 50)
    for i in range(3):
        for centre, amplitude, _ in markers[i]:
            velocities[i] += amplitude * np.exp(-((idx - centre) ** 2) / 3)

    return velocities


@fixture
def data_with_velocities(segmented_data):
    from strainmap.models.velocities import calculate_velocities
    from copy import deepcopy

    dataset_name = segmented_data.data_files.datasets[0]
    output = deepcopy(segmented_data)
    calculate_velocities(
        output,
        dataset_name,
        global_velocity=True,
        angular_regions=(6, 24),
        radial_regions=(4,),
    )
    return output


@fixture
def larray_np():
    from strainmap.models.sm_data import LabelledArray
    import numpy as np

    dims = ("rows", "cols", "depth")
    coords = {"cols": ["x", "y", "y"], "depth": ["shallow", "mid", "deep", "very deep"]}
    values = np.random.random((3, 3, 4))
    values[values < 0.5] = 0

    return LabelledArray(dims, coords, values)


@fixture
def larray_coo(larray_np):
    from strainmap.models.sm_data import LabelledArray
    import sparse

    values = sparse.COO.from_numpy(larray_np.values)

    return LabelledArray(larray_np.dims, larray_np.coords, values)


@fixture(params=["np", "COO"])
def larray(request, larray_np, larray_coo):
<<<<<<< HEAD
    return larray_np if request.param == "np" else larray_coo
=======
    return larray_np if request.param == "np" else larray_coo


def vector_field(r0=0, t0=0, z0=0, frames=1, xsize=11, ysize=11, zsize=1):
    """Creates a simple vector field in cylindrical coordinates.

    The origin of the radial coordinates is the center of the image. The three
    components of the vector field Vr, Vt and Vz are given by:

    Vr = r0 * r
    Vtheta = t0 * cos(theta)
    Vz = z0 * z

    where r0, t0 and z0 proportionality constants. As a consequence of this shape, the
    derivative of this field in cylindrical coordinates should results in a 3x3 tensor
    with the following non-zero components:

    dVr/dr = r0
    dVr/dtheta = - t0 * cos(theta) / r
    dVtheta/dtheta = - t0 * sin(theta) / r + r0
    dVz/dz = z0

    More info:
        https://sameradeeb-new.srv.ualberta.ca/calculus/vector-calculus-in-cylindrical-coordinate-systems/

    Returns:
        A dictionary where the keys are the z values (from 0 to zsize-1) and the values
        are arrays of shape [3, frames, xsize, ysize]

    Example:

        The default field should only have radial components.

        >>> from pytest import approx
        >>> import numpy as np
        >>> from .conftest import vector_field
        >>> v = vector_field(r0=1)
        >>> assert list(v.keys()) == [0]
        >>> assert v[0].shape == (3, 1, 11, 11)
        >>> assert (v[0][0] != 0).all()
        >>> assert v[0][1] == approx(0)
        >>> assert v[0][2] == approx(0)

        The following filed, only has angular components:

        >>> v = vector_field(t0=1)
        >>> assert list(v.keys()) == [0]
        >>> assert v[0].shape == (3, 1, 11, 11)
        >>> assert v[0][0] == approx(0)
        >>> assert (v[0][1] != 0).any()
        >>> assert v[0][2] == approx(0)

        This field should have only z component, but it is zero:

        >>> v = vector_field(z0=1)
        >>> assert list(v.keys()) == [0]
        >>> assert v[0].shape == (3, 1, 11, 11)
        >>> assert v[0][0] == approx(0)
        >>> assert v[0][1] == approx(0)
        >>> assert v[0][2] == approx(0)

        We repeat the last case with two opints in the z direction. The first one should
        have all zeros, as before, but the second one should have all values equal to 1.

        >>> v = vector_field(z0=1, zsize=2)
        >>> assert list(v.keys()) == [0, 1]
        >>> assert v[0].shape == (3, 1, 11, 11)
        >>> assert v[0][0] == approx(0)
        >>> assert v[0][1] == approx(0)
        >>> assert v[0][2] == approx(0)
        >>> assert v[1][2] == approx(1)
    """
    import numpy as np

    origin = np.array((xsize, ysize)) / 2
    points = np.ogrid[range(frames), range(xsize), range(ysize), range(zsize)]
    x = points[1] - origin[1]
    y = points[2] - origin[0]
    z = points[3]
    f = points[0]
    r = np.sqrt(x * x + y * y)
    theta = np.arctan2(y, x)

    Vr = r0 * r + 0 * (z + f)
    Vt = t0 * np.cos(theta) + 0 * (z + f)
    Vz = z0 * z + 0 * (r + f)

    return {d: np.stack([Vr[..., d], Vt[..., d], Vz[..., d]]) for d in range(zsize)}


@fixture
def dummy_data() -> pd.DataFrame:
    """Create dataframe with some dummy data."""
    from strainmap.gui.atlas_view import SLICES, COMP, REGIONS, validate_data
    import numpy as np

    M = 30
    N = 9 * 7 * M

    Record = pd.Series(np.random.random_integers(1, 20, N))
    Slice = pd.Series(np.random.choice(SLICES, size=N))
    Component = pd.Series(np.random.choice(COMP, size=N))
    Region = pd.Series(np.random.choice([a for a in REGIONS if a != ""], size=N))
    PSS = pd.Series(np.random.random(N))
    ESS = pd.Series(np.random.random(N))
    PS = pd.Series(np.random.random(N))
    Included = pd.Series([True] * N)

    return validate_data(
        pd.DataFrame(
            {
                "Record": Record,
                "Slice": Slice,
                "Region": Region,
                "Component": Component,
                "PSS": PSS,
                "ESS": ESS,
                "PS": PS,
                "Included": Included,
            }
        )
    )


@fixture
def atlas_view_with_data(atlas_view, dummy_data):
    atlas_view.save_atlas = MagicMock()
    atlas_view.update_plots = MagicMock()
    atlas_view.atlas_data = dummy_data
    atlas_view.update_table(atlas_view.atlas_data)
    return atlas_view
>>>>>>> 35c321a7
<|MERGE_RESOLUTION|>--- conflicted
+++ resolved
@@ -282,138 +282,4 @@
 
 @fixture(params=["np", "COO"])
 def larray(request, larray_np, larray_coo):
-<<<<<<< HEAD
-    return larray_np if request.param == "np" else larray_coo
-=======
-    return larray_np if request.param == "np" else larray_coo
-
-
-def vector_field(r0=0, t0=0, z0=0, frames=1, xsize=11, ysize=11, zsize=1):
-    """Creates a simple vector field in cylindrical coordinates.
-
-    The origin of the radial coordinates is the center of the image. The three
-    components of the vector field Vr, Vt and Vz are given by:
-
-    Vr = r0 * r
-    Vtheta = t0 * cos(theta)
-    Vz = z0 * z
-
-    where r0, t0 and z0 proportionality constants. As a consequence of this shape, the
-    derivative of this field in cylindrical coordinates should results in a 3x3 tensor
-    with the following non-zero components:
-
-    dVr/dr = r0
-    dVr/dtheta = - t0 * cos(theta) / r
-    dVtheta/dtheta = - t0 * sin(theta) / r + r0
-    dVz/dz = z0
-
-    More info:
-        https://sameradeeb-new.srv.ualberta.ca/calculus/vector-calculus-in-cylindrical-coordinate-systems/
-
-    Returns:
-        A dictionary where the keys are the z values (from 0 to zsize-1) and the values
-        are arrays of shape [3, frames, xsize, ysize]
-
-    Example:
-
-        The default field should only have radial components.
-
-        >>> from pytest import approx
-        >>> import numpy as np
-        >>> from .conftest import vector_field
-        >>> v = vector_field(r0=1)
-        >>> assert list(v.keys()) == [0]
-        >>> assert v[0].shape == (3, 1, 11, 11)
-        >>> assert (v[0][0] != 0).all()
-        >>> assert v[0][1] == approx(0)
-        >>> assert v[0][2] == approx(0)
-
-        The following filed, only has angular components:
-
-        >>> v = vector_field(t0=1)
-        >>> assert list(v.keys()) == [0]
-        >>> assert v[0].shape == (3, 1, 11, 11)
-        >>> assert v[0][0] == approx(0)
-        >>> assert (v[0][1] != 0).any()
-        >>> assert v[0][2] == approx(0)
-
-        This field should have only z component, but it is zero:
-
-        >>> v = vector_field(z0=1)
-        >>> assert list(v.keys()) == [0]
-        >>> assert v[0].shape == (3, 1, 11, 11)
-        >>> assert v[0][0] == approx(0)
-        >>> assert v[0][1] == approx(0)
-        >>> assert v[0][2] == approx(0)
-
-        We repeat the last case with two opints in the z direction. The first one should
-        have all zeros, as before, but the second one should have all values equal to 1.
-
-        >>> v = vector_field(z0=1, zsize=2)
-        >>> assert list(v.keys()) == [0, 1]
-        >>> assert v[0].shape == (3, 1, 11, 11)
-        >>> assert v[0][0] == approx(0)
-        >>> assert v[0][1] == approx(0)
-        >>> assert v[0][2] == approx(0)
-        >>> assert v[1][2] == approx(1)
-    """
-    import numpy as np
-
-    origin = np.array((xsize, ysize)) / 2
-    points = np.ogrid[range(frames), range(xsize), range(ysize), range(zsize)]
-    x = points[1] - origin[1]
-    y = points[2] - origin[0]
-    z = points[3]
-    f = points[0]
-    r = np.sqrt(x * x + y * y)
-    theta = np.arctan2(y, x)
-
-    Vr = r0 * r + 0 * (z + f)
-    Vt = t0 * np.cos(theta) + 0 * (z + f)
-    Vz = z0 * z + 0 * (r + f)
-
-    return {d: np.stack([Vr[..., d], Vt[..., d], Vz[..., d]]) for d in range(zsize)}
-
-
-@fixture
-def dummy_data() -> pd.DataFrame:
-    """Create dataframe with some dummy data."""
-    from strainmap.gui.atlas_view import SLICES, COMP, REGIONS, validate_data
-    import numpy as np
-
-    M = 30
-    N = 9 * 7 * M
-
-    Record = pd.Series(np.random.random_integers(1, 20, N))
-    Slice = pd.Series(np.random.choice(SLICES, size=N))
-    Component = pd.Series(np.random.choice(COMP, size=N))
-    Region = pd.Series(np.random.choice([a for a in REGIONS if a != ""], size=N))
-    PSS = pd.Series(np.random.random(N))
-    ESS = pd.Series(np.random.random(N))
-    PS = pd.Series(np.random.random(N))
-    Included = pd.Series([True] * N)
-
-    return validate_data(
-        pd.DataFrame(
-            {
-                "Record": Record,
-                "Slice": Slice,
-                "Region": Region,
-                "Component": Component,
-                "PSS": PSS,
-                "ESS": ESS,
-                "PS": PS,
-                "Included": Included,
-            }
-        )
-    )
-
-
-@fixture
-def atlas_view_with_data(atlas_view, dummy_data):
-    atlas_view.save_atlas = MagicMock()
-    atlas_view.update_plots = MagicMock()
-    atlas_view.atlas_data = dummy_data
-    atlas_view.update_table(atlas_view.atlas_data)
-    return atlas_view
->>>>>>> 35c321a7
+    return larray_np if request.param == "np" else larray_coo