from pathlib import Path
from unittest.mock import patch, MagicMock

from pytest import fixture
import pandas as pd
import xarray as xr


def patch_dialogs(function):
    from functools import wraps

    @wraps(function)
    def decorated(*args, **kwargs):

        with patch(
            "tkinter.filedialog.askdirectory", lambda *x, **y: _dicom_data_path()
        ):
            with patch("tkinter.messagebox.askokcancel", lambda *x, **y: "ok"):
                with patch("tkinter.messagebox.showinfo", lambda *x, **y: "ok"):
                    return function(*args, **kwargs)

    return decorated


def _dicom_data_path():
    """Returns the DICOM data path."""
    return Path(__file__).parent / "data" / "CM1"


@fixture(scope="session")
def dicom_data_path():
    """Returns the DICOM data path."""
    return _dicom_data_path()


@fixture
def h5_file_path(tmpdir):
    """Returns the DICOM data path."""
    from shutil import copyfile

    destination = tmpdir / "CM1_analysis.h5"
    copyfile(Path(__file__).parent / "data" / "CM1_analysis.h5", destination)
    return destination


@fixture
def data_tree(strainmap_data) -> xr.DataArray:
    """Returns the DICOM directory data tree."""
    return strainmap_data.data_files.files


@fixture
def strainmap_data(dicom_data_path):
    """Returns a loaded StrainMapData object."""
    from strainmap.models.strainmap_data_model import StrainMapData

    return StrainMapData.from_folder(data_files=dicom_data_path)


@fixture
def segmented_data(strainmap_data):
    """Returns a StrainMapData object with segmented data."""
    from strainmap.models.contour_mask import Contour
    from strainmap.models.segmentation import new_segmentation
    import numpy as np
    from strainmap.coordinates import Comp

    cine = strainmap_data.data_files.datasets[0]
    image = strainmap_data.data_files.images(cine).sel(comp=Comp.MAG)
    shape = image.sizes["row"], image.sizes["col"]

    # Create the initial contour
<<<<<<< HEAD
    initial_segments = xr.DataArray(
        np.array(
            [
                Contour.circle(center=(270, 308), radius=50, shape=image.shape).xy.T,
                Contour.circle(center=(270, 308), radius=30, shape=image.shape).xy.T,
            ]
        ),
        dims=("side", "coord", "point"),
        coords={"side": ["endocardium", "epicardium"], "coord": ["row", "col"],},
    )

    # Create septum
    septum = xr.DataArray(
        np.full((image.sizes["frame"], 2), np.nan),
        dims=("frame", "coord"),
        coords={"coord": ["row", "col"], "frame": np.arange(image.sizes["frame"]),},
    )
=======
    init_epi = Contour.circle(center=(270, 308), radius=50, shape=image.shape).xy.T
    init_endo = Contour.circle(center=(270, 308), radius=30, shape=image.shape).xy.T

    initial_segments = xr.DataArray(
        np.array((init_endo, init_epi)),
        dims=("side", "coord", "point"),
        coords={"side": ["endocardium", "epicardium"], "coord": ["row", "col"]},
    )

    frames = strainmap_data.data_files.frames
    septum = xr.DataArray(
        np.full((frames, 2), np.nan),
        dims=("frame", "coord"),
        coords={"coord": ["row", "col"], "frame": np.arange(frames)},
    )
    septum.loc[{"frame": 0}] = np.array([260, 230])
>>>>>>> feede63f

    # Launch the segmentation process
    new_segmentation(
        data=strainmap_data,
        cine=cine,
        frame=None,
        initials=initial_segments,
        new_septum=septum,
    )

    return strainmap_data


@fixture
def registered_views():
    from strainmap.gui.data_view import DataTaskView
    from strainmap.gui.segmentation_view import SegmentationTaskView
    from strainmap.gui.atlas_view import AtlasTaskView

    return [DataTaskView, SegmentationTaskView, AtlasTaskView]


@fixture
def control_with_mock_window(registered_views):
    from strainmap.controller import StrainMap

    StrainMap.registered_views = registered_views
    with patch("strainmap.gui.base_window_and_task.MainWindow", autospec=True):
        return StrainMap()


@fixture
def main_window():
    from strainmap.gui.base_window_and_task import MainWindow
    from tkinter import _default_root

    if _default_root is not None:
        _default_root.destroy()
        _default_root = None

    root = MainWindow()
    root.withdraw()

    return root


@fixture
def data_view(main_window):
    from strainmap.gui.data_view import DataTaskView
    from strainmap.controller import StrainMap
    import weakref

    return DataTaskView(main_window, weakref.ref(StrainMap))


@fixture
def segmentation_view(main_window):
    from strainmap.gui.segmentation_view import SegmentationTaskView
    from strainmap.controller import StrainMap
    import weakref

    return SegmentationTaskView(main_window, weakref.ref(StrainMap))


@fixture
def velocities_view(main_window, data_with_velocities):
    from strainmap.gui.velocities_view import VelocitiesTaskView
    from strainmap.controller import StrainMap
    import weakref

    StrainMap.data = data_with_velocities
    StrainMap.window = main_window
    return VelocitiesTaskView(main_window, weakref.ref(StrainMap))


@fixture
def atlas_view(main_window):
    from strainmap.gui.atlas_view import AtlasTaskView
    from strainmap.controller import StrainMap
    import weakref

    StrainMap.data = None
    return AtlasTaskView(main_window, weakref.ref(StrainMap))


@fixture
def actions_manager():
    import matplotlib

    matplotlib.use("Agg")
    from matplotlib.pyplot import figure
    from strainmap.gui.figure_actions_manager import FigureActionsManager

    fig = figure()
    return FigureActionsManager(fig)


@fixture
def action():
    from strainmap.gui.figure_actions_manager import (
        ActionBase,
        TriggerSignature,
        Location,
        MouseAction,
        Button,
    )

    s1 = TriggerSignature(Location.EDGE, Button.LEFT, MouseAction.MOVE)
    s2 = TriggerSignature(Location.N, Button.LEFT, MouseAction.MOVE)
    s3 = TriggerSignature(Location.CENTRE, Button.LEFT, MouseAction.MOVE)

    class DummyAction(ActionBase):
        def __init__(self):
            super().__init__(
                {s1: lambda *args: None, s2: lambda *args: None, s3: lambda *args: None}
            )

    return DummyAction


@fixture
def figure():
    import matplotlib

    matplotlib.use("Agg")
    import matplotlib.pyplot as plt

    fig = plt.figure()
    fig.add_subplot()

    yield fig

    plt.close(fig)


@fixture
def markers():
    import numpy as np

    return np.array(
        [
            [
                [5, 5.0, 145.83333333333334],
                [20, -10.0, 486.8421052631579],
                [38, -5.0, 794.7368421052631],
                [0, 0, 0],
            ],
            [
                [5, 2.0000000000000124, 145.83333333333334],
                [20, -10.0, 486.8421052631579],
                [38, -5.0, 794.7368421052631],
                [14, 3.116736209871314e-07, 350.0],
            ],
            [
                [3, -1.9990386376492923, 87.5],
                [8, 1.9990386376492724, 233.33333333333331],
                [18, -2.9999999999999867, 452.63157894736844],
                [0, 0, 0],
            ],
        ]
    )


@fixture
def velocity(markers):
    import numpy as np

    velocities = np.zeros((3, 50))
    idx = np.arange(0, 50)
    for i in range(3):
        for centre, amplitude, _ in markers[i]:
            velocities[i] += amplitude * np.exp(-((idx - centre) ** 2) / 3)

    return velocities


@fixture
def data_with_velocities(segmented_data):
    from strainmap.models.velocities import calculate_velocities
    from copy import deepcopy

    dataset_name = segmented_data.data_files.datasets[0]
    output = deepcopy(segmented_data)
    calculate_velocities(
        output,
        dataset_name,
        global_velocity=True,
        angular_regions=(6, 24),
        radial_regions=(4,),
    )
    return output


@fixture
def larray_np():
    from strainmap.models.sm_data import LabelledArray
    import numpy as np

    dims = ("rows", "cols", "depth")
    coords = {"cols": ["x", "y", "y"], "depth": ["shallow", "mid", "deep", "very deep"]}
    values = np.random.random((3, 3, 4))
    values[values < 0.5] = 0

    return LabelledArray(dims, coords, values)


@fixture
def larray_coo(larray_np):
    from strainmap.models.sm_data import LabelledArray
    import sparse

    values = sparse.COO.from_numpy(larray_np.values)

    return LabelledArray(larray_np.dims, larray_np.coords, values)


@fixture(params=["np", "COO"])
def larray(request, larray_np, larray_coo):
    return larray_np if request.param == "np" else larray_coo


@fixture
def dummy_data() -> pd.DataFrame:
    """Create dataframe with some dummy data."""
    from strainmap.gui.atlas_view import SLICES, COMP, REGIONS, validate_data
    import numpy as np

    M = 30
    N = 9 * 7 * M

    Record = pd.Series(np.random.randint(1, 20 + 1, N))
    Slice = pd.Series(np.random.choice(SLICES, size=N))
    Component = pd.Series(np.random.choice(COMP, size=N))
    Region = pd.Series(np.random.choice([a for a in REGIONS if a != ""], size=N))
    PSS = pd.Series(np.random.random(N))
    ESS = pd.Series(np.random.random(N))
    PS = pd.Series(np.random.random(N))
    Included = pd.Series([True] * N)

    return validate_data(
        pd.DataFrame(
            {
                "Record": Record,
                "Slice": Slice,
                "Region": Region,
                "Component": Component,
                "PSS": PSS,
                "ESS": ESS,
                "PS": PS,
                "Included": Included,
            }
        )
    )


@fixture
def atlas_view_with_data(atlas_view, dummy_data):
    atlas_view.save_atlas = MagicMock()
    atlas_view.update_plots = MagicMock()
    atlas_view.atlas_data = dummy_data
    atlas_view.update_table(atlas_view.atlas_data)
    return atlas_view


@fixture
def segments_arrays():
    import numpy as np
    import xarray as xr
    from strainmap.models.segmentation import _init_septum_and_centroid, _init_segments

    frames, points = np.random.randint(20, 51, 2)
    segments = xr.concat(
        [
            _init_segments("apex", frames, points),
            _init_segments("mid", frames, points),
            _init_segments("base", frames, points),
        ],
        dim="cine",
    )
    septum = xr.concat(
        [
            _init_septum_and_centroid("apex", frames, "septum"),
            _init_septum_and_centroid("mid", frames, "septum"),
            _init_septum_and_centroid("base", frames, "septum"),
        ],
        dim="cine",
    )
    centroid = xr.concat(
        [
            _init_septum_and_centroid("apex", frames, "centroid"),
            _init_septum_and_centroid("mid", frames, "centroid"),
            _init_septum_and_centroid("base", frames, "centroid"),
        ],
        dim="cine",
    )
    return segments, septum, centroid


@fixture
def theta0(segmented_data):
    from strainmap.models.velocities import theta_origin

    centroid = segmented_data.centroid.isel(cine=0)
    septum = segmented_data.septum.isel(cine=0)
    return theta_origin(centroid, septum)

@fixture
def masks(segmented_data, theta0):
    from strainmap.models.velocities import find_masks

    cine = segmented_data.data_files.datasets[0]
    image = segmented_data.data_files.images(cine)
    shape = image.sizes["row"], image.sizes["col"]
    segments = segmented_data.segments.isel(cine=0)
    centroid = segmented_data.centroid.isel(cine=0)
    return find_masks(segments, centroid, theta0, shape)<|MERGE_RESOLUTION|>--- conflicted
+++ resolved
@@ -70,7 +70,6 @@
     shape = image.sizes["row"], image.sizes["col"]
 
     # Create the initial contour
-<<<<<<< HEAD
     initial_segments = xr.DataArray(
         np.array(
             [
@@ -88,24 +87,6 @@
         dims=("frame", "coord"),
         coords={"coord": ["row", "col"], "frame": np.arange(image.sizes["frame"]),},
     )
-=======
-    init_epi = Contour.circle(center=(270, 308), radius=50, shape=image.shape).xy.T
-    init_endo = Contour.circle(center=(270, 308), radius=30, shape=image.shape).xy.T
-
-    initial_segments = xr.DataArray(
-        np.array((init_endo, init_epi)),
-        dims=("side", "coord", "point"),
-        coords={"side": ["endocardium", "epicardium"], "coord": ["row", "col"]},
-    )
-
-    frames = strainmap_data.data_files.frames
-    septum = xr.DataArray(
-        np.full((frames, 2), np.nan),
-        dims=("frame", "coord"),
-        coords={"coord": ["row", "col"], "frame": np.arange(frames)},
-    )
-    septum.loc[{"frame": 0}] = np.array([260, 230])
->>>>>>> feede63f
 
     # Launch the segmentation process
     new_segmentation(
@@ -116,6 +97,7 @@
         new_septum=septum,
     )
 
+    strainmap_data.septum.loc[{"cine": cine}] = np.array([260, 230])
     return strainmap_data
 
 
