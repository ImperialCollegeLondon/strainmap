from pathlib import Path
from unittest.mock import patch

from pytest import fixture


def patch_dialogs(function):
    from functools import wraps

    @wraps(function)
    def decorated(*args, **kwargs):

        with patch(
            "tkinter.filedialog.askdirectory", lambda *x, **y: _dicom_data_path()
        ):
            with patch("tkinter.messagebox.askokcancel", lambda *x, **y: "ok"):
                with patch("tkinter.messagebox.showinfo", lambda *x, **y: "ok"):
                    return function(*args, **kwargs)

    return decorated


def _old_dicom_data_path():
    """Returns the old DICOM data path."""
    return Path(__file__).parent / "data" / "SUB1"


def _dicom_data_path():
    """Returns the DICOM data path."""
    return Path(__file__).parent / "data" / "CM1"


@fixture(scope="session")
def old_dicom_data_path():
    """Returns the old DICOM data path."""
    return _old_dicom_data_path()


@fixture(scope="session")
def dicom_data_path():
    """Returns the DICOM data path."""
    return _dicom_data_path()


@fixture
def h5_file_path(tmpdir):
    """Returns the DICOM data path."""
    from shutil import copyfile

    destination = tmpdir / "CM1_analysis.h5"
    copyfile(Path(__file__).parent / "data" / "CM1_analysis.h5", destination)
    return destination


@fixture
def data_tree(strainmap_data):
    """Returns the DICOM directory data tree."""
    return strainmap_data.data_files.files


@fixture
def strainmap_data(dicom_data_path):
    """Returns a loaded StrainMapData object."""
    from strainmap.models.strainmap_data_model import StrainMapData

    return StrainMapData.from_folder(data_files=dicom_data_path)


@fixture
def segmented_data(strainmap_data):
    """Returns a StrainMapData object with segmented data."""
    from strainmap.models.contour_mask import Contour
    from strainmap.models.quick_segmentation import find_segmentation
    import numpy as np

    dataset = strainmap_data.data_files.datasets[0]
    image = strainmap_data.data_files.mag(dataset)

    # Create the initial contour
    init_epi = Contour.circle(center=(270, 308), radius=50, shape=image.shape).xy
    init_endo = Contour.circle(center=(270, 308), radius=30, shape=image.shape).xy

    # Launch the segmentation process
    find_segmentation(
        data=strainmap_data,
        dataset_name=dataset,
        images={"endocardium": image, "epicardium": image},
        frame=None,
        initials={"epicardium": init_epi, "endocardium": init_endo},
    )

    strainmap_data.zero_angle[dataset][..., 0] = np.array([260, 230])
    return strainmap_data


@fixture(scope="session")
def old_dicom_bg_data_path():
    """Returns the DICOM background data path."""
    return Path(__file__).parent / "data" / "SUB1_BG"


@fixture
def registered_views():
    from strainmap.gui.data_view import DataTaskView
    from strainmap.gui.segmentation_view import SegmentationTaskView

    return [DataTaskView, SegmentationTaskView]


@fixture
def control_with_mock_window(registered_views):
    from strainmap.controller import StrainMap

    StrainMap.registered_views = registered_views
    with patch("strainmap.gui.base_window_and_task.MainWindow", autospec=True):
        return StrainMap()


@fixture(scope="session")
def main_window():
    from strainmap.gui.base_window_and_task import MainWindow

    root = MainWindow()
    root.withdraw()

    return root


@fixture
def data_view(main_window):
    from strainmap.gui.data_view import DataTaskView
    from strainmap.controller import StrainMap
    import weakref

    return DataTaskView(main_window, weakref.ref(StrainMap))


@fixture
def segmentation_view(main_window):
    from strainmap.gui.segmentation_view import SegmentationTaskView
    from strainmap.controller import StrainMap
    import weakref

    return SegmentationTaskView(main_window, weakref.ref(StrainMap))


@fixture
def velocities_view(main_window):
    from strainmap.gui.velocities_view import VelocitiesTaskView
    from strainmap.controller import StrainMap
    import weakref

    return VelocitiesTaskView(main_window, weakref.ref(StrainMap))


@fixture
def actions_manager():
    import matplotlib

    matplotlib.use("Agg")
    from matplotlib.pyplot import figure
    from strainmap.gui.figure_actions_manager import FigureActionsManager

    fig = figure()
    return FigureActionsManager(fig)


@fixture
def action():
    from strainmap.gui.figure_actions_manager import (
        ActionBase,
        TriggerSignature,
        Location,
        MouseAction,
        Button,
    )

    s1 = TriggerSignature(Location.EDGE, Button.LEFT, MouseAction.MOVE)
    s2 = TriggerSignature(Location.N, Button.LEFT, MouseAction.MOVE)
    s3 = TriggerSignature(Location.CENTRE, Button.LEFT, MouseAction.MOVE)

    class DummyAction(ActionBase):
        def __init__(self):
            super().__init__(
                {s1: lambda *args: None, s2: lambda *args: None, s3: lambda *args: None}
            )

    return DummyAction


@fixture
def figure():
    import matplotlib

    matplotlib.use("Agg")
    import matplotlib.pyplot as plt

    fig = plt.figure()
    fig.add_subplot()

    yield fig

    plt.close(fig)


@fixture
def markers():
    import numpy as np

    return np.array(
        [
            [
                [5, 5.0, 145.83333333333334],
                [20, -10.0, 486.8421052631579],
                [38, -5.0, 794.7368421052631],
                [0, 0, 0],
            ],
            [
                [5, 2.0000000000000124, 145.83333333333334],
                [20, -10.0, 486.8421052631579],
                [38, -5.0, 794.7368421052631],
                [14, 3.116736209871314e-07, 350.0],
            ],
            [
                [3, -1.9990386376492923, 87.5],
                [8, 1.9990386376492724, 233.33333333333331],
                [18, -2.9999999999999867, 452.63157894736844],
                [0, 0, 0],
            ],
        ]
    )


@fixture
def velocity(markers):
    import numpy as np

    velocities = np.zeros((3, 50))
    idx = np.arange(0, 50)
    for i in range(3):
        for centre, amplitude, _ in markers[i]:
            velocities[i] += amplitude * np.exp(-((idx - centre) ** 2) / 3)

    return velocities


@fixture
def data_with_velocities(segmented_data):
    from strainmap.models.velocities import calculate_velocities
    from copy import deepcopy

    dataset_name = segmented_data.data_files.datasets[0]
    output = deepcopy(segmented_data)
    calculate_velocities(
        output,
        dataset_name,
        global_velocity=True,
        angular_regions=(6, 24),
        radial_regions=(4,),
    )
    return output


<<<<<<< HEAD
@fixture
def larray_np():
    from strainmap.models.sm_data import LabelledArray
    import numpy as np

    dims = ("rows", "cols", "depth")
    coords = {"cols": ["x", "y", "y"], "depth": ["shallow", "mid", "deep", "very deep"]}
    values = np.random.random((3, 3, 4))
    values[values < 0.5] = 0

    return LabelledArray(dims, coords, values)


@fixture
def larray_coo(larray_np):
    from strainmap.models.sm_data import LabelledArray
    import sparse

    values = sparse.COO.from_numpy(larray_np.values)

    return LabelledArray(larray_np.dims, larray_np.coords, values)


@fixture(params=["np", "COO"])
def larray(request, larray_np, larray_coo):
    return larray_np if request.param == "np" else larray_coo
=======
def vector_field(r0=0, t0=0, z0=0, frames=1, xsize=11, ysize=11, zsize=1):
    """Creates a simple vector field in cylindrical coordinates.

    The origin of the radial coordinates is the center of the image. The three
    components of the vector field Vr, Vt and Vz are given by:

    Vr = r0 * r
    Vtheta = t0 * cos(theta)
    Vz = z0 * z

    where r0, t0 and z0 proportionality constants. As a consequence of this shape, the
    derivative of this field in cylindrical coordinates should results in a 3x3 tensor
    with the following non-zero components:

    dVr/dr = r0
    dVr/dtheta = - t0 * cos(theta) / r
    dVtheta/dtheta = - t0 * sin(theta) / r + r0
    dVz/dz = z0

    More info:
        https://sameradeeb-new.srv.ualberta.ca/calculus/vector-calculus-in-cylindrical-coordinate-systems/

    Returns:
        A dictionary where the keys are the z values (from 0 to zsize-1) and the values
        are arrays of shape [3, frames, xsize, ysize]

    Example:

        The default field should only have radial components.

        >>> from pytest import approx
        >>> import numpy as np
        >>> from .conftest import vector_field
        >>> v = vector_field(r0=1)
        >>> assert list(v.keys()) == [0]
        >>> assert v[0].shape == (3, 1, 11, 11)
        >>> assert (v[0][0] != 0).all()
        >>> assert v[0][1] == approx(0)
        >>> assert v[0][2] == approx(0)

        The following filed, only has angular components:

        >>> v = vector_field(t0=1)
        >>> assert list(v.keys()) == [0]
        >>> assert v[0].shape == (3, 1, 11, 11)
        >>> assert v[0][0] == approx(0)
        >>> assert (v[0][1] != 0).any()
        >>> assert v[0][2] == approx(0)

        This field should have only z component, but it is zero:

        >>> v = vector_field(z0=1)
        >>> assert list(v.keys()) == [0]
        >>> assert v[0].shape == (3, 1, 11, 11)
        >>> assert v[0][0] == approx(0)
        >>> assert v[0][1] == approx(0)
        >>> assert v[0][2] == approx(0)

        We repeat the last case with two opints in the z direction. The first one should
        have all zeros, as before, but the second one should have all values equal to 1.

        >>> v = vector_field(z0=1, zsize=2)
        >>> assert list(v.keys()) == [0, 1]
        >>> assert v[0].shape == (3, 1, 11, 11)
        >>> assert v[0][0] == approx(0)
        >>> assert v[0][1] == approx(0)
        >>> assert v[0][2] == approx(0)
        >>> assert v[1][2] == approx(1)
    """
    import numpy as np

    origin = np.array((xsize, ysize)) / 2
    points = np.ogrid[range(frames), range(xsize), range(ysize), range(zsize)]
    x = points[1] - origin[1]
    y = points[2] - origin[0]
    z = points[3]
    f = points[0]
    r = np.sqrt(x * x + y * y)
    theta = np.arctan2(y, x)

    Vr = r0 * r + 0 * (z + f)
    Vt = t0 * np.cos(theta) + 0 * (z + f)
    Vz = z0 * z + 0 * (r + f)

    return {d: np.stack([Vr[..., d], Vt[..., d], Vz[..., d]]) for d in range(zsize)}
>>>>>>> 6104adc9
<|MERGE_RESOLUTION|>--- conflicted
+++ resolved
@@ -260,8 +260,7 @@
     )
     return output
 
-
-<<<<<<< HEAD
+  
 @fixture
 def larray_np():
     from strainmap.models.sm_data import LabelledArray
@@ -288,7 +287,8 @@
 @fixture(params=["np", "COO"])
 def larray(request, larray_np, larray_coo):
     return larray_np if request.param == "np" else larray_coo
-=======
+
+
 def vector_field(r0=0, t0=0, z0=0, frames=1, xsize=11, ysize=11, zsize=1):
     """Creates a simple vector field in cylindrical coordinates.
 
@@ -373,5 +373,4 @@
     Vt = t0 * np.cos(theta) + 0 * (z + f)
     Vz = z0 * z + 0 * (r + f)
 
-    return {d: np.stack([Vr[..., d], Vt[..., d], Vz[..., d]]) for d in range(zsize)}
->>>>>>> 6104adc9
+    return {d: np.stack([Vr[..., d], Vt[..., d], Vz[..., d]]) for d in range(zsize)}