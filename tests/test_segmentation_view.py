from unittest.mock import MagicMock, PropertyMock, patch

from pytest import approx


def test_update_and_clear_widgets(segmentation_view, strainmap_data):
    segmentation_view.cine_changed = MagicMock()
    segmentation_view.controller.data = strainmap_data
    segmentation_view.controller.review_mode = False
<<<<<<< HEAD
=======
    segmentation_view.controller.progress = MagicMock()
>>>>>>> d28abbc1
    segmentation_view.update_widgets()

    expected = strainmap_data.data_files.datasets[0]
    assert segmentation_view.cines_var.get() == expected

    segmentation_view.cine_changed.assert_called_once()


def test_update_plots(segmentation_view, strainmap_data):
    segmentation_view.plot_images = MagicMock()
    segmentation_view.plot_segments = MagicMock()
    segmentation_view.controller.data = strainmap_data
    segmentation_view.controller.review_mode = False
    segmentation_view.update_widgets()

    segmentation_view.plot_images.assert_called_once()
    segmentation_view.plot_segments.assert_called_once()

    assert segmentation_view.ax_mag.get_title("right") == "Magnitude"
    assert segmentation_view.ax_vel.get_title("right") == "Velocity"


def test_plot_images(segmentation_view, strainmap_data):
    segmentation_view.controller.data = strainmap_data
    segmentation_view.controller.review_mode = False
    segmentation_view.update_widgets()

    generators = segmentation_view.fig.actions_manager.ScrollFrames._scroller

    assert segmentation_view.ax_mag in generators
    assert segmentation_view.ax_vel in generators


def test_switch_mark_state(segmentation_view):
    expected = "\u2705 Endocardium"
    actual = segmentation_view.endo_redy_var.get()
    assert expected != actual

    segmentation_view.switch_mark_state("endocardium", "ready")
    actual = segmentation_view.endo_redy_var.get()
    assert expected == actual


def test_define_initial_contour(segmentation_view, strainmap_data):
    from copy import deepcopy

    segmentation_view.controller.data = deepcopy(strainmap_data)
    segmentation_view.controller.review_mode = False
    segmentation_view.update_widgets()

    segmentation_view.set_initial_contour("endocardium")

    assert "get_contour" in str(
        segmentation_view.fig.actions_manager.DrawContours.contours_updated
    )


def test_get_contour(segmentation_view):
    import numpy as np

    segmentation_view.controller.review_mode = False
    segmentation_view.initialization = iter((lambda: None,))
    contour = np.random.random((2, 5))
    points = np.random.random((2, 2))
    segmentation_view.get_contour([contour], points=points, side="endocardium")
    assert (
        segmentation_view.initial_segments.sel(side="endocardium") == approx(contour)
    ).all()


def test_initialize_segmentation(segmentation_view, strainmap_data):
    import numpy as np
    from copy import deepcopy

    segmentation_view.controller.data = deepcopy(strainmap_data)
    segmentation_view.controller.review_mode = False
    segmentation_view.update_widgets()

    segmentation_view.first_frame = MagicMock()
    contour = np.random.random((2, 5))
    points = np.random.random((2, 2))
    assert segmentation_view.next_btn.instate(["disabled"])

    segmentation_view.initialize_segmentation()
    segmentation_view.get_contour([contour], points=points, side="endocardium")
    segmentation_view.get_contour([contour], points=points, side="epicardium")
    segmentation_view.get_septum(None, [np.random.random(2)])
    assert segmentation_view.next_btn.instate(["!disabled"])
    segmentation_view.first_frame.assert_called_once()


@patch(
    "strainmap.gui.segmentation_view.SegmentationTaskView.septum",
    new_callable=PropertyMock,
)
@patch(
    "strainmap.gui.segmentation_view.SegmentationTaskView.centroid",
    new_callable=PropertyMock,
)
def test_quick_segmentation(septum, centroid, segmentation_view, strainmap_data):
    import numpy as np
    from copy import deepcopy

    segmentation_view.controller.data = deepcopy(strainmap_data)
    segmentation_view.controller.review_mode = False
    segmentation_view.update_widgets()

    segmentation_view.first_frame = MagicMock()
    segmentation_view.new_segmentation = MagicMock()
    segmentation_view.go_to_frame = MagicMock()
    centroid.return_value = 0
    septum.return_value = 0
    segmentation_view.septum = np.zeros((3, 2, 2))

    segmentation_view.segment_mode_var.set("Automatic")
    contour = np.random.random((2, 5))
    points = np.random.random((2, 2))

    segmentation_view.initialize_segmentation()
    segmentation_view.get_contour([contour], points=points, side="endocardium")
    segmentation_view.get_contour([contour], points=points, side="epicardium")
    segmentation_view.get_septum(None, [np.random.random(2)])
    assert segmentation_view.next_btn.instate(["disabled"])
    assert segmentation_view.working_frame_var.get() == 2
    segmentation_view.first_frame.assert_not_called()


def test_plot_segments(segmentation_view, strainmap_data):
    import numpy as np
    from copy import deepcopy
    from strainmap.models.segmentation import _init_segments

    contour = np.random.random((2, 1, 2, 5))
    dataset = strainmap_data.data_files.datasets[0]

    segmentation_view.controller.data = deepcopy(strainmap_data)
    segmentation_view.controller.review_mode = False
    segmentation_view.update_widgets()

    segmentation_view.data.segments = _init_segments(cine=dataset, frames=1, points=5)
    segmentation_view.data.segments.loc[{"cine": dataset}] = contour

    segmentation_view.plot_segments(dataset)
    generators = segmentation_view.fig.actions_manager.ScrollFrames._scroller
    assert segmentation_view.ax_mag in generators
    assert segmentation_view.ax_vel in generators


def test_clear_segments(segmentation_view):
    import numpy as np
    import xarray as xr

    segmentation_view.remove_segmentation = MagicMock()
    contour = np.random.random((2, 5))

    segmentation_view.initial_segments = xr.DataArray(contour)
    segmentation_view._segments = xr.DataArray(contour)

    segmentation_view.clear_segment_variables()

    xr.testing.assert_equal(segmentation_view.initial_segments, xr.DataArray())
    xr.testing.assert_equal(segmentation_view._segments, xr.DataArray())
    segmentation_view.remove_segmentation.assert_called_once()


def test_scroll(segmentation_view, strainmap_data):
    import numpy as np
    import xarray as xr
    from strainmap.models.segmentation import _init_septum_and_centroid
    from strainmap.coordinates import Comp

    dataset = strainmap_data.data_files.datasets[0]
    segmentation_view.controller.data = strainmap_data
    segmentation_view.controller.review_mode = False

    contour = np.random.random((2, 2, 2, 5))
    segmentation_view._segments = xr.DataArray(
        contour,
        dims=["side", "frame", "coord", "point"],
        coords={"side": ["endocardium", "epicardium"]},
    )

    # segmentation_view.update_widgets()
    rdata = np.random.random((1, 2, 5, 5))
    segmentation_view.data.data_files.images = lambda x: xr.DataArray(
        rdata, dims=["comp", "frame", "row", "col"], coords={"comp": [Comp.MAG]}
    )
    segmentation_view._septum = _init_septum_and_centroid(
        cine=dataset, frames=2, name="septum"
    ).sel(cine=dataset)
    segmentation_view._septum[...] = np.random.random((2, 2))

    frame, img, (endo, epi, septum_line, septum) = segmentation_view.scroll(1, Comp.MAG)

    assert frame == 1
    assert (img == segmentation_view.images.sel(comp=Comp.MAG, frame=1)).all()
    assert endo == approx(contour[0, 1])
    assert epi == approx(contour[1, 1])
    assert approx(septum) == segmentation_view._septum.sel(frame=1)
    assert septum_line == approx(np.array([septum, segmentation_view.centroid]).T)


def test_contour_edited_and_undo(segmentation_view, strainmap_data):
    from strainmap.models.segmentation import _init_septum_and_centroid, _init_segments
    import numpy as np

    contour = np.random.random((2, 2, 2, 5))
    dataset = strainmap_data.data_files.datasets[0]

    segmentation_view.controller.data = strainmap_data
    segmentation_view.controller.review_mode = False
    segmentation_view.update_widgets()

    segmentation_view.data.segments = _init_segments(cine=dataset, frames=2, points=5)
    segmentation_view.data.septum = _init_septum_and_centroid(
        cine=dataset, frames=2, name="septum"
    )
    segmentation_view.data.septum.loc[{"cine": dataset}] = np.random.random((2, 2))
    segmentation_view.data.segments.loc[{"cine": dataset}] = contour

    segmentation_view.plot_segments(dataset)
    segmentation_view.plot_septum(dataset)

    contour_mod = 2 * contour[0, 0]
    axes = segmentation_view.fig.axes[0]

    segmentation_view.contour_edited("endocardium", axes, contour_mod)

    assert len(segmentation_view.undo_stack) == 1
    assert segmentation_view._segments.sel(side="endocardium", frame=0).data == approx(
        contour_mod
    )

    for ax in segmentation_view.fig.axes:
        for line in ax.lines:
            if line.get_label() == "endocardium":
                assert line.get_data() == approx(contour_mod)

    segmentation_view.undo(0)

    assert len(segmentation_view.undo_stack) == 0
    assert segmentation_view._segments.sel(side="endocardium", frame=0).data == approx(
        contour[0, 0]
    )
    for ax in segmentation_view.fig.axes:
        for line in ax.lines:
            if line.get_label() == "endocardium":
                assert line.get_data() == approx(contour[0, 0])


def test_next_frames(segmentation_view, strainmap_data):
    segmentation_view.controller.data = strainmap_data
    segmentation_view.new_segmentation = MagicMock()
    segmentation_view.refresh_data = MagicMock()
    segmentation_view.replot = MagicMock()
    segmentation_view.update_and_find_next = MagicMock()
    segmentation_view.go_to_frame = MagicMock()

    # First frame
    segmentation_view.first_frame()
    segmentation_view.new_segmentation.assert_called_with(
        0, unlock=False, replace_threshold=31
    )
    assert segmentation_view.go_to_frame.call_count == 1

    # Other frames
    segmentation_view.next()
    segmentation_view.update_and_find_next.assert_called()
    assert segmentation_view.go_to_frame.call_count == 2


def test_finish_segmentation(segmentation_view):
    segmentation_view.controller.update_segmentation = MagicMock()

    segmentation_view.finish_segmentation()
    segmentation_view.controller.update_segmentation.assert_called()
    assert segmentation_view.completed<|MERGE_RESOLUTION|>--- conflicted
+++ resolved
@@ -7,10 +7,7 @@
     segmentation_view.cine_changed = MagicMock()
     segmentation_view.controller.data = strainmap_data
     segmentation_view.controller.review_mode = False
-<<<<<<< HEAD
-=======
     segmentation_view.controller.progress = MagicMock()
->>>>>>> d28abbc1
     segmentation_view.update_widgets()
 
     expected = strainmap_data.data_files.datasets[0]
