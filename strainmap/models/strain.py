from typing import Dict, Text, Tuple, Callable, Optional
from itertools import product
from functools import partial
from collections import defaultdict

import numpy as np
from scipy import interpolate

from .strainmap_data_model import StrainMapData
from .velocities import find_theta0, regenerate
from .writers import terminal
from .sm_data import LabelledArray


def masked_reduction(data: np.ndarray, masks: np.ndarray, axis: tuple) -> np.ndarray:
    """Reduces array in cylindrical coordinates to the non-zero elements in the
    masks.

    The masks must have the same shape than the input array.

    In the case of interest of having two masks, the radial and angular masks,
    these define a region of interest in 2D space in the shape of
    a torus, with Na angular segments and Nr radial segments. The rest of the
    space is not relevant. This means that a large 2D array with data can be
    reduced to
    a much smaller and easy to handle (Nr, Na) array, where the value of each entry
    is the mean values of the pixels in the regions defined by both masks.

    Examples:
        This example reduces the (8, 8) angular array (serving also as input
        data) to an
        array of shape (Nr=2, Na=4) where each element is the average of the input
        pixels in the 8 regions (2x4) defined by the angular and radial masks.
        There is
        no radial dependency in the reduced array (all rows are the same) because
        there
        is no radial dependency in the input array either.
        >>> radial = np.array([
        ...     [0, 0, 0, 0, 0, 0, 0, 0],
        ...     [0, 2, 2, 2, 2, 2, 2, 0],
        ...     [0, 2, 1, 1, 1, 1, 2, 0],
        ...     [0, 2, 1, 0, 0, 1, 2, 0],
        ...     [0, 2, 1, 0, 0, 1, 2, 0],
        ...     [0, 2, 1, 1, 1, 1, 2, 0],
        ...     [0, 2, 2, 2, 2, 2, 2, 0],
        ...     [0, 0, 0, 0, 0, 0, 0, 0],
        ... ])
        >>> angular = np.array([
        ...     [1, 1, 1, 1, 4, 4, 4, 4],
        ...     [1, 1, 1, 1, 4, 4, 4, 4],
        ...     [1, 1, 1, 1, 4, 4, 4, 4],
        ...     [1, 1, 1, 1, 4, 4, 4, 4],
        ...     [2, 2, 2, 2, 3, 3, 3, 3],
        ...     [2, 2, 2, 2, 3, 3, 3, 3],
        ...     [2, 2, 2, 2, 3, 3, 3, 3],
        ...     [2, 2, 2, 2, 3, 3, 3, 3],
        ... ])
        >>> mask = angular * 100 + 1
        >>> reduced = masked_reduction(angular, mask, axis=(0, 1))
        >>> print(reduced)
        [[1 2 3 4]]

        We can repeat this using the radial mask as input. In this case, there is no
        angular dependency, as expected.
        >>> mask = radial + 100
        >>> reduced = masked_reduction(radial, mask, axis=(0, 1))
        >>> print(reduced)
        [[1]
         [2]]

        In general, if there are no symmetries in the input array, all elements
        of the
        reduced array will be different.
        >>> np.random.seed(12345)
        >>> mask = radial + 100 * angular
        >>> reduced = masked_reduction(np.random.rand(*radial.shape), mask, axis=(0, 1))
        >>> print(reduced)
        [[0.89411584 0.46596842 0.17654222 0.51028107]
         [0.79289128 0.28042882 0.73393468 0.18159693]]

    The reduced array has the dimensions defined in axis removed and the extra
    dimensions (one per mask) added to the end. So if data shape is (N0, N1, N2,
    N3, N4)
    and axis is (1, 2), then the reduced array in the case of having the above
    radial
    and angular masks will have shape (N0, N3, N4, Nr, Na)
    """
    from numpy.ma import MaskedArray
    from functools import reduce

    assert data.shape[-len(masks.shape) :] == masks.shape

    mask_max = masks.max()
    nrad, nang = mask_max % 100, mask_max // 100
    nz = np.nonzero(masks)
    xmin, xmax, ymin, ymax = (
        nz[-2].min(),
        nz[-2].max() + 1,
        nz[-1].min(),
        nz[-1].max() + 1,
    )
    sdata = data[..., xmin : xmax + 1, ymin : ymax + 1]
    smasks = masks[..., xmin : xmax + 1, ymin : ymax + 1]

    shape = [s for i, s in enumerate(data.shape) if i not in axis] + [nrad, nang]
    reduced = np.zeros(shape, dtype=data.dtype)

    tile_shape = (
        (data.shape[0],) + (1,) * len(masks.shape)
        if data.shape != masks.shape
        else (1,) * len(masks.shape)
    )

    def reduction(red, idx):
        elements = tuple([...] + [k - 1 for k in idx])
        i = idx[0] + 100 * idx[1]
        red[elements] = (
            MaskedArray(sdata, np.tile(smasks != i, tile_shape)).mean(axis=axis).data
        )
        return red

    return reduce(reduction, product(range(1, nrad + 1), range(1, nang + 1)), reduced)


def masked_expansion(data: np.ndarray, masks: np.ndarray, axis: tuple) -> np.ndarray:
    """Transforms a reduced array into a full array with the same shape as the masks.

    This function, partially opposite to `masked_reduction`, will recover a full size
    array with the same shape as the masks and with the masked elements equal to the
    corresponding entries of the reduced array. All other elements are masked.

        >>> radial = np.array([
        ...     [0, 0, 0, 0, 0, 0, 0, 0],
        ...     [0, 2, 2, 2, 2, 2, 2, 0],
        ...     [0, 2, 1, 1, 1, 1, 2, 0],
        ...     [0, 2, 1, 0, 0, 1, 2, 0],
        ...     [0, 2, 1, 0, 0, 1, 2, 0],
        ...     [0, 2, 1, 1, 1, 1, 2, 0],
        ...     [0, 2, 2, 2, 2, 2, 2, 0],
        ...     [0, 0, 0, 0, 0, 0, 0, 0],
        ... ])
        >>> angular = np.array([
        ...     [1, 1, 1, 1, 4, 4, 4, 4],
        ...     [1, 1, 1, 1, 4, 4, 4, 4],
        ...     [1, 1, 1, 1, 4, 4, 4, 4],
        ...     [1, 1, 1, 1, 4, 4, 4, 4],
        ...     [2, 2, 2, 2, 3, 3, 3, 3],
        ...     [2, 2, 2, 2, 3, 3, 3, 3],
        ...     [2, 2, 2, 2, 3, 3, 3, 3],
        ...     [2, 2, 2, 2, 3, 3, 3, 3],
        ... ])
        >>> mask = angular * 100 + 1
        >>> reduced = masked_reduction(angular, mask, axis=(0, 1))
        >>> print(reduced)
        [[1 2 3 4]]

        Now we "recover" the original full size array:
        >>> data = masked_expansion(reduced, mask, axis=(0, 1))
        >>> print(data)
        [[[1 1 1 1 4 4 4 4]
          [1 1 1 1 4 4 4 4]
          [1 1 1 1 4 4 4 4]
          [1 1 1 1 4 4 4 4]
          [2 2 2 2 3 3 3 3]
          [2 2 2 2 3 3 3 3]
          [2 2 2 2 3 3 3 3]
          [2 2 2 2 3 3 3 3]]]
    """
    from functools import reduce
    from .velocities import remap_array

    assert len(data.shape) > max(axis)

    mask_max = masks.max()
    nrad, nang = mask_max % 100, mask_max // 100
    nz = np.nonzero(masks)
    xmin, xmax, ymin, ymax = (
        nz[-2].min(),
        nz[-2].max() + 1,
        nz[-1].min(),
        nz[-1].max() + 1,
    )

    shape = (data.shape[0],) + masks[..., xmin : xmax + 1, ymin : ymax + 1].shape
    expanded = np.zeros(shape, dtype=data.dtype)
    exmasks = np.tile(
        masks[..., xmin : xmax + 1, ymin : ymax + 1],
        (expanded.shape[0],) + (1,) * len(masks.shape),
    )

    def expansion(exp, idx):
        i = idx[0] + 100 * idx[1] + 101
        condition = exmasks == i
        values = data[(...,) + idx].reshape(data.shape[:-2] + (1, 1))
        exp[condition] = (values * condition)[condition]
        return exp

    return remap_array(
        reduce(expansion, product(range(nrad), range(nang)), expanded),
        masks.shape[-2:],
        (xmin, xmax, ymin, ymax),
    )


def coordinates(
    data: StrainMapData,
    datasets: Tuple[str, ...],
    nrad: int = 3,
    nang: int = 24,
    resample=True,
    use_frame_zero=True,
) -> np.ndarray:

    rkey = f"radial x{nrad}"
    akey = f"angular x{nang}"

    m_iter = (data.masks[d][rkey] + 100 * data.masks[d][akey] for d in datasets)
    z_loc = np.array([data.data_files.slice_loc(d) for d in datasets])
    theta0_iter = (find_theta0(data.septum[d]) for d in datasets)
    origin_iter = (data.septum[d][..., 1] for d in datasets)
    px_size = data.data_files.pixel_size(datasets[0])
    t_iter = tuple((data.data_files.time_interval(d) for d in datasets))
    ts = data.timeshift

    # z_loc should be increasing with the dataset
    z_loc = -z_loc if all(np.diff(z_loc) < 0) else z_loc

    def to_cylindrical(mask, theta0, origin):
        t, x, y = mask.nonzero()
        means = np.zeros((2,) + mask.shape)

        xx = x - origin[t, 1]
        yy = y - origin[t, 0]
        means[(0, t, x, y)] = np.sqrt(xx ** 2 + yy ** 2) * px_size
        means[(1, t, x, y)] = np.mod(np.arctan2(yy, xx) + theta0[t], 2 * np.pi)

        return masked_reduction(means, mask, axis=(2, 3))

    in_plane = np.array(
        [r_theta for r_theta in map(to_cylindrical, m_iter, theta0_iter, origin_iter)]
    )
    out_plane = (
        np.ones_like(in_plane[:, :1])
        * z_loc[(...,) + (None,) * (len(in_plane[:, :1].shape) - 1)]
    )
    result = np.concatenate((out_plane, in_plane), axis=1).transpose((1, 2, 0, 3, 4))

    # We shift the coordinates
    for i, t in enumerate(t_iter):
        result[:, :, i, ...] = shift_data(
            result[:, :, i, ...], time_interval=t, timeshift=ts, axis=1
        )
    # We pick just the first element, representing the pixel locations at time zero.
    # Yeah, this function is an massive overkill and will be changed asap.
    if use_frame_zero:
        result[...] = result[:, :1, ...]

    return resample_interval(result, t_iter) if resample else result


def displacement(
    data: StrainMapData,
    datasets: Tuple[str, ...],
    nrad: int = 3,
    nang: int = 24,
    lreg: int = 6,
    effective_displacement=True,
    resample=True,
) -> np.ndarray:

    vkey = f"cylindrical"
    rkey = f"radial x{nrad}"
    akey = f"angular x{nang}"
    img_axis = tuple(range(len(data.masks[datasets[0]][vkey].shape)))[-2:]

    cyl_iter = (data.masks[d][vkey] for d in datasets)
    m_iter = (data.masks[d][rkey] + 100 * data.masks[d][akey] for d in datasets)
    t_iter = tuple((data.data_files.time_interval(d) for d in datasets))
    ts = data.timeshift
    reduced_vel_map = map(partial(masked_reduction, axis=img_axis), cyl_iter, m_iter)

    # Create a mask to define the regions over which to calculate the background
    # for the longitudinal case
    treg = nrad * nang
    lmask = np.ceil(np.arange(1, treg + 1) / treg * lreg).reshape((nang, nrad)).T
    lmask = np.tile(lmask, (data.data_files.frames, 1, 1))

    disp = []
    for r, t in zip(reduced_vel_map, t_iter):
        # Radial and circumferential subtract the average of all slices and frames
        disp.append((r[1:] - r[1:].mean(axis=(1, 2, 3), keepdims=True)) * t)

        # Longitudinal subtract by lreg (=6) angular sectors
        vlong = (
            np.sum(
                np.where(lmask == i, r[0] - r[0][lmask == i].mean(keepdims=True), 0)
                for i in range(1, lreg + 1)
            )
            * t
        )

        # The signs of the in-plane displacement are reversed to be consistent with ECHO
        disp[-1] = np.concatenate((vlong[None, ...], -disp[-1]), axis=0)

        # We shift the data to the correct time
        disp[-1] = shift_data(disp[-1], time_interval=t, timeshift=ts, axis=1)

    disp = np.asarray(disp)

    result = np.cumsum(disp, axis=2).transpose((1, 2, 0, 3, 4))
    if effective_displacement:
        backward = np.flip(np.flip(disp, axis=2).cumsum(axis=2), axis=2).transpose(
            (1, 2, 0, 3, 4)
        )
        weight = np.arange(0, result.shape[1])[None, :, None, None, None] / (
            result.shape[1] - 1
        )
        result = result * (1 - weight) - backward * weight

    return resample_interval(result, t_iter) if resample else result


def resample_interval(disp: np.ndarray, interval: Tuple[float, ...]) -> np.ndarray:
    """ Re-samples the displacement to the same time interval.

    Total number of frames will increase, in general.

    Args:
        disp: Array of shape [components, frames, z, radial, angular]
        interval: Tuple of len Z with the time interval of each slice.

    Returns:
        The re-sampled displacement.
    """
    frames = disp.shape[1]
    teff = np.arange(0, max(interval) * frames, min(interval))
    t = (np.arange(0, max(interval) * (frames + 1), rr) for rr in interval)
    fdisp = (
        interpolate.interp1d(tt, d[:, : len(tt)], axis=1)
        for tt, d in zip(t, np.moveaxis(np.concatenate([disp, disp], axis=1), 2, 0))
    )
    return np.moveaxis(np.array([f(teff) for f in fdisp]), 0, 2)


def unresample_interval(
    disp: np.ndarray, interval: Tuple[float, ...], frames: int
) -> np.ndarray:
    """ Un-do the re-sample done before to return to the original interval.

    Total number of frames will decrease, in general.

    Args:
        disp: Array of shape [components, frames, z, radial, angular]
        interval: Tuple of len Z with the time interval of each slice.
        frames: Number of frames of the output array.

    Returns:
        The un-resampled displacement.
    """
    teff = np.linspace(0, min(interval) * disp.shape[1], disp.shape[1], endpoint=False)
    t = np.linspace(0, np.array(interval) * frames, frames, endpoint=False).T
    fdisp = (
        interpolate.interp1d(teff, d, axis=1, fill_value="extrapolate")
        for d in np.moveaxis(disp, 2, 0)
    )
    return np.moveaxis(np.array([f(tt) for tt, f in zip(t, fdisp)]), 0, 2)


def calculate_strain(
    data: StrainMapData,
    datasets: Tuple[str, ...],
    callback: Callable = terminal,
    effective_displacement=True,
    resample=True,
    recalculate=False,
    timeshift: Optional[float] = None,
):
    """Calculates the strain and updates the Data object with the result."""
    steps = 7.0
    # Do we need to calculate the strain?
    if all([d in data.strain.keys() for d in datasets]) and not recalculate:
        return

    data.strain = defaultdict(dict)
    data.strain_markers = defaultdict(dict)

    # Do we need to regenerate the velocities?
    to_regen = [d for d in datasets if list(data.velocities[d].values())[0] is None]
    if len(to_regen) > 0:
        regenerate(data, to_regen, callback=callback)

    sorted_datasets = tuple(datasets)

    if len(sorted_datasets) < 2:
        callback("Insufficient datasets to calculate strain. At least 2 are needed.")
        return 1

    if timeshift is not None:
        data.timeshift = timeshift
        data.save(["timeshift"])

    callback("Calculating displacement", 1 / steps)
    disp = displacement(
        data,
        sorted_datasets,
        effective_displacement=effective_displacement,
        resample=resample,
    )

    callback("Calculating coordinates", 2 / steps)
    space = coordinates(data, sorted_datasets, resample=resample)

    callback("Calculating twist", 3 / steps)
    data.twist = twist(data, sorted_datasets)

    callback("Calculating strain", 4 / steps)
    reduced_strain = differentiate(disp, space)

    callback("Calculating the regional strains", 5 / steps)
    data.strain = calculate_regional_strain(
        reduced_strain,
        data.masks,
        sorted_datasets,
        resample=resample,
        interval=tuple((data.data_files.time_interval(d) for d in datasets)),
        timeshift=data.timeshift,
    )

    callback("Calculating markers", 6 / steps)
    for d in datasets:
        labels = [
            s
            for s in data.strain[d].keys()
            if "cylindrical" not in s and "radial" not in s
        ]
        if data.strain_markers.get(d, {}).get(labels[0], None) is None or recalculate:
            initialise_markers(data, d, labels)
            data.save(*[["strain_markers", d, vel] for vel in labels])

    data.gls = global_longitudinal_strain(
        disp=disp,
        markers=tuple(data.strain_markers[d] for d in datasets),
        times=tuple(data.data_files.time_interval(d) for d in datasets),
        locations=tuple(data.data_files.slice_loc(d) for d in datasets),
        resample=resample,
    )

    callback("Done!", 1)
    return 0


def differentiate(disp, space) -> np.ndarray:
    """ Calculate the strain out of the velocity data.

    Args:
        disp: Array of cumulative displacement with shape (3, frames, z, nrad, nang)
        space: Array of spatial locations with shape (3, frames, z, nrad, nang)

    Returns:
        Array with shape (3, frames, z, nrad, nang) containing the strain.
    """
    dvz = finite_differences(disp[0], space[0], axis=1)
    dvr = finite_differences(disp[1], space[1], axis=2)
    dvth = finite_differences(disp[2], space[2], axis=3, period=2 * np.pi)

    dvth = dvth / space[1] + disp[1] / space[1]

    return np.array([dvz, dvr, dvth])


def finite_differences(f, x, axis=0, period=None):
    """ Calculate the finite differences of a multidimensional array along an axis.

    `f` and `x` must have the same shape and the grid defined by `x` can be
    inhomogeneous. If period is None, central differences are in the interior points
    and forward/backward differences in the boundaries. Otherwise, central differences
    are used everywhere, considering the periodicity of the function.

    Args:
        f: Array with the values.
        x: Array with the positions of each of the values.
        axis: Axis along which to calculate the derivative.
        period: None or the period, in case of a periodic derivative.

    Returns:
        An array with the same shape as f and x with the derivatives along axis.
    """
    assert f.shape == x.shape

    f0 = np.moveaxis(f, axis, 0)
    x0 = np.moveaxis(x, axis, 0)
    result = np.zeros_like(f0)

    # Interior points
    b = x0[2:] - x0[1:-1]
    c = x0[1:-1] - x0[:-2]
    result[1:-1] = (
        c ** 2 * f0[2:] + (b ** 2 - c ** 2) * f0[1:-1] - b ** 2 * f0[:-2]
    ) / (b * c * (b + c))

    # Boundaries
    if period:
        a = x0[0] - x0[-1] + period
        b = x0[1] - x0[0]
        c = x0[-2] - x0[-1]
        result[0] = (a ** 2 * f0[1] + (b ** 2 - a ** 2) * f0[0] - b ** 2 * f0[-1]) / (
            a * b * (a + b)
        )
        result[-1] = (c ** 2 * f0[0] + (a ** 2 - c ** 2) * f0[-1] - a ** 2 * f0[-2]) / (
            a * c * (a + c)
        )
    else:
        b = x0[1] - x0[0]
        c = x0[-1] - x0[-2]
        result[0] = (f0[1] - f0[0]) / b
        result[-1] = (f0[-1] - f0[-2]) / c

    return np.moveaxis(result, 0, axis)


def calculate_regional_strain(
    reduced_strain: np.ndarray,
    masks: dict,
    datasets: tuple,
    resample: bool,
    interval: tuple,
    timeshift: float,
    nrad: int = 3,
    nang: int = 24,
    lreg: int = 6,
):
    """Calculate the regional strains (1D curves)."""
    vkey = "cylindrical"
    gkey = "global"
    akey = "angular x6"
    a24key = "angular x24"
    rkey = "radial x3"

    data_shape = masks[datasets[0]][vkey].shape
    m_iter = (masks[d][rkey] + 100 * masks[d][a24key] for d in datasets)

    strain = (
        unresample_interval(reduced_strain, interval, data_shape[1])
        if resample
        else reduced_strain
    )

    # Mask to define the 6x angular and 3x radial regional masks for the reduced strain
    treg = nrad * nang
    lmask = (
        np.ceil(np.arange(1, treg + 1) / treg * lreg)
        .reshape((nang, nrad))
        .T[None, None, ...]
    )
    rmask = (
        np.arange(1, nrad + 1)[None, None, :, None] * np.ones(nang)[None, None, None, :]
    )

    result: Dict[Text, Dict[str, np.ndarray]] = defaultdict(dict)
    vars = zip(datasets, strain.transpose((2, 0, 1, 3, 4)), m_iter, interval)
    for d, s, m, t in vars:

        # When calculating the regional strains from the reduced strain, we need the
        # superpixel area. This has to be shifted to match the times of the strain.
        rm = shift_data(
            superpixel_area(m, data_shape, axis=(2, 3)), t, timeshift, axis=1
        )

        # Global and regional strains are calculated by modifying the relevant weights
        result[d][gkey] = np.average(s, weights=rm, axis=(2, 3))[None, ...] * 100
        result[d][akey] = np.stack(
            np.average(s, weights=rm * (lmask == i), axis=(2, 3)) * 100
            for i in range(1, lreg + 1)
        )
        result[d][rkey] = np.stack(
            np.average(s, weights=rm * (rmask == i), axis=(2, 3)) * 100
            for i in range(1, nrad + 1)
        )

        # To match the strain with the masks, we shift the strain in the opposite
        # direction
        result[d][vkey] = masked_expansion(
            shift_data(s, t, -timeshift, axis=1), m, axis=(2, 3)
        )

    return result


def update_marker(
    data: StrainMapData,
    dataset: str,
    label: str,
    region: int,
    component: int,
    marker_idx: int,
    position: int,
):
    """Updates the position of an existing marker in the data object.

    If the marker modified is "ES" (marker_idx = 3), then all markers are updated.
    Otherwise just the chosen one is updated.
    """
    value = data.strain[dataset][label][region][component, position]

    data.strain_markers[dataset][label][region][component, marker_idx, :] = [
        position,
        value,
        position * data.data_files.time_interval(dataset),
    ]
    data.save(["strain_markers", dataset, label])


def update_strain_es_marker(data: StrainMapData, dataset: str, **kwargs):
    """ Updates the strain markers after the ES marker is updated in the velocities.

    The ES marker set in the global radial velocity affects the location of the strain
    markers, so when it is updated, so must be the strain markers."""

    if data.strain.get(dataset, None) is None:
        return

    for d in data.strain.keys():
        labels = [
            s for s in data.strain[d].keys() if s not in ("cylindrical", "radial")
        ]
        initialise_markers(data, d, labels)
        data.save(*[["strain_markers", d, vel] for vel in labels])


def initialise_markers(data: StrainMapData, dataset: str, str_labels: list):
    """Initialises the markers for all the available strains.

    The positions of the markers are given by:
        - Peak systole strain: max/min systole
        - End systole strain: defined with the global radial velocity.
        - Peak strain: max/min of strain during the whole cardiac cycle

    In a healthy patient, the three markers should be roughly at the same position.
    """
    # The location of the ES marker is shifted by an approximate number of frames
<<<<<<< HEAD
    pos_es = int(
        data.markers[dataset]["global"][0, 1, 3, 0]
        - round(data.timeshift / data.data_files.time_interval(dataset))
=======
    pos_es = min(
        int(
            data.markers[dataset]["global - Estimated"][0, 1, 3, 0]
            - round(data.timeshift / data.data_files.time_interval(dataset))
        ),
        data.data_files.frames - 1,
>>>>>>> d5a20435
    )

    # Loop over the region types (global, angular, etc)
    for r in data.strain[dataset].keys():
        if r not in str_labels:
            continue
        else:
            regions = data.strain[dataset][r]

        data.strain_markers[dataset][r] = np.zeros((len(regions), 3, 3, 3), dtype=float)

        # Loop over the individual regions (1 global region, 6 angular regions, etc.)
        for j in range(len(regions)):

            # Loop over the components: longitudinal, radial and circumferential
            extreme = (np.argmin, np.argmax, np.argmin)
            for k in range(len(regions[j])):
                s = data.strain[dataset][r][j, k]
                maxid = len(s) - 1
                # Frame location for peak systole strain, end systole and peak strain
                loc = (
                    min(extreme[k](s[: pos_es + 1]), maxid),
                    min(pos_es, maxid),
                    min(extreme[k](s), maxid),
                )

                # Loop over the markers
                for i, pos in enumerate(loc):
                    data.strain_markers[dataset][r][j, k, i, :] = [
                        pos,
                        s[pos],
                        pos * data.data_files.time_interval(dataset),
                    ]


def global_longitudinal_strain(
    disp: np.ndarray,
    markers: Tuple[Dict, ...],
    times: Tuple[float, ...],
    locations: Tuple[float, ...],
    resample=True,
):
    """ Calculates the global longitudinal strain by a line fitting of the displacement.

    It takes into account if the data has been resampled, to pick the correct resampled
    frame from the displacement."""

    ldisp = disp[0].mean(axis=(-2, -1))
    tmin = min(times)
    gls = np.zeros((len(locations), 3))
    for i, m in enumerate(markers):

        # Loop over the markers: PS, ES, P
        # The markers of interest are those corresponding to the longitudinal component
        for j in range(gls.shape[1]):
            pos = int(m["global"][0, 0, j, 0])
            corrected = int(round(times[i] / tmin * pos)) if resample else pos
            gls[i, j] = ldisp[corrected, i]

    return abs(np.polynomial.polynomial.polyfit(locations, gls, 1)[1])


def twist(
    data: StrainMapData, datasets: Tuple[str, ...], nrad: int = 3, nang: int = 24,
) -> LabelledArray:

    vkey = f"cylindrical"
    rkey = f"radial x{nrad}"
    akey = f"angular x{nang}"
    img_axis = tuple(range(len(data.masks[datasets[0]][vkey].shape)))[-2:]

    cyl_iter = (data.masks[d][vkey] for d in datasets)
    m_iter = (data.masks[d][rkey] + 100 * data.masks[d][akey] for d in datasets)
    reduced_vel_map = map(partial(masked_reduction, axis=img_axis), cyl_iter, m_iter)
    radius = coordinates(data, datasets, resample=False, use_frame_zero=False)[1].mean(
        axis=(2, 3)
    )

    vels = (
        np.array([v[2].mean(axis=(1, 2)) - v[2].mean() for v in reduced_vel_map])
        / radius.T
    )

    return LabelledArray(
        dims=["dataset", "frame", "item"],
        coords={"dataset": datasets, "item": ["angular_velocity", "radius"]},
        values=np.stack((vels, radius.T), axis=-1),
    )


def shift_data(
    data: np.ndarray, time_interval: float, timeshift: float, axis: int = 0
) -> np.ndarray:
    """Interpolates the data to account for a timeshift correction."""
    time = np.arange(-1, data.shape[axis] + 1)
    d = np.moveaxis(data, axis, 0)
    d = np.concatenate([d[-1:], d, d[:1]], axis=0)

    shift_frames = int(round(timeshift / time_interval))
    remainder = timeshift - time_interval * shift_frames
    new_time = np.arange(data.shape[axis]) + remainder
    new_data = np.roll(
        interpolate.interp1d(time, d, axis=0)(new_time), -shift_frames, axis=0
    )
    return np.moveaxis(new_data, 0, axis)


def superpixel_area(masks: np.ndarray, data_shape: tuple, axis: tuple) -> np.ndarray:
    from functools import reduce

    assert data_shape[-len(masks.shape) :] == masks.shape

    mask_max = masks.max()
    nrad, nang = mask_max % 100, mask_max // 100
    nz = np.nonzero(masks)
    xmin, xmax, ymin, ymax = (
        nz[-2].min(),
        nz[-2].max() + 1,
        nz[-1].min(),
        nz[-1].max() + 1,
    )
    smasks = masks[..., xmin : xmax + 1, ymin : ymax + 1]

    shape = [s for i, s in enumerate(data_shape) if i not in axis] + [nrad, nang]
    reduced = np.zeros(shape, dtype=int)

    tile_shape = (
        (data_shape[0],) + (1,) * len(masks.shape)
        if data_shape != masks.shape
        else (1,) * len(masks.shape)
    )

    def reduction(red, idx):
        elements = tuple([...] + [k - 1 for k in idx])
        i = idx[0] + 100 * idx[1]
        red[elements] = np.tile(smasks == i, tile_shape).sum(axis=axis).data
        return red

    return reduce(reduction, product(range(1, nrad + 1), range(1, nang + 1)), reduced)<|MERGE_RESOLUTION|>--- conflicted
+++ resolved
@@ -638,18 +638,9 @@
     In a healthy patient, the three markers should be roughly at the same position.
     """
     # The location of the ES marker is shifted by an approximate number of frames
-<<<<<<< HEAD
     pos_es = int(
         data.markers[dataset]["global"][0, 1, 3, 0]
         - round(data.timeshift / data.data_files.time_interval(dataset))
-=======
-    pos_es = min(
-        int(
-            data.markers[dataset]["global - Estimated"][0, 1, 3, 0]
-            - round(data.timeshift / data.data_files.time_interval(dataset))
-        ),
-        data.data_files.frames - 1,
->>>>>>> d5a20435
     )
 
     # Loop over the region types (global, angular, etc)
