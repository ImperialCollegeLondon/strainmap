--- conflicted
+++ resolved
@@ -647,9 +647,6 @@
             corrected = int(round(times[i] / tmin * pos)) if resample else pos
             gls[i, j] = ldisp[corrected, i]
 
-<<<<<<< HEAD
-    return abs(np.polynomial.polynomial.polyfit(locations, gls, 1)[1])
-=======
     return abs(np.polynomial.polynomial.polyfit(locations, gls, 1)[1])
 
 
@@ -680,5 +677,4 @@
         dims=["dataset", "frame", "item"],
         coords={"dataset": datasets, "item": ["angular_velocity", "radius"]},
         values=np.stack((vels, radius.T), axis=-1),
-    )
->>>>>>> 647fe21a
+    )