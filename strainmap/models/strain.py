from collections import defaultdict
from functools import partial
from itertools import product
from typing import Callable, Dict, Optional, Text, Tuple

import numpy as np
from scipy import interpolate

from .sm_data import LabelledArray
from .strainmap_data_model import StrainMapData
from .velocities import regenerate
from .writers import terminal


def masked_reduction(data: np.ndarray, masks: np.ndarray, axis: tuple) -> np.ndarray:
    """Reduces array in cylindrical coordinates to the non-zero elements in the
    masks.

    The masks must have the same shape than the input array.

    In the case of interest of having two masks, the radial and angular masks,
    these define a region of interest in 2D space in the shape of
    a torus, with Na angular segments and Nr radial segments. The rest of the
    space is not relevant. This means that a large 2D array with data can be
    reduced to
    a much smaller and easy to handle (Nr, Na) array, where the value of each entry
    is the mean values of the pixels in the regions defined by both masks.

    Examples:
        This example reduces the (8, 8) angular array (serving also as input
        data) to an
        array of shape (Nr=2, Na=4) where each element is the average of the input
        pixels in the 8 regions (2x4) defined by the angular and radial masks.
        There is
        no radial dependency in the reduced array (all rows are the same) because
        there
        is no radial dependency in the input array either.
        >>> radial = np.array([
        ...     [0, 0, 0, 0, 0, 0, 0, 0],
        ...     [0, 2, 2, 2, 2, 2, 2, 0],
        ...     [0, 2, 1, 1, 1, 1, 2, 0],
        ...     [0, 2, 1, 0, 0, 1, 2, 0],
        ...     [0, 2, 1, 0, 0, 1, 2, 0],
        ...     [0, 2, 1, 1, 1, 1, 2, 0],
        ...     [0, 2, 2, 2, 2, 2, 2, 0],
        ...     [0, 0, 0, 0, 0, 0, 0, 0],
        ... ])
        >>> angular = np.array([
        ...     [1, 1, 1, 1, 4, 4, 4, 4],
        ...     [1, 1, 1, 1, 4, 4, 4, 4],
        ...     [1, 1, 1, 1, 4, 4, 4, 4],
        ...     [1, 1, 1, 1, 4, 4, 4, 4],
        ...     [2, 2, 2, 2, 3, 3, 3, 3],
        ...     [2, 2, 2, 2, 3, 3, 3, 3],
        ...     [2, 2, 2, 2, 3, 3, 3, 3],
        ...     [2, 2, 2, 2, 3, 3, 3, 3],
        ... ])
        >>> mask = angular * 100 + 1
        >>> reduced = masked_reduction(angular, mask, axis=(0, 1))
        >>> print(reduced)
        [[1 2 3 4]]

        We can repeat this using the radial mask as input. In this case, there is no
        angular dependency, as expected.
        >>> mask = radial + 100
        >>> reduced = masked_reduction(radial, mask, axis=(0, 1))
        >>> print(reduced)
        [[1]
         [2]]

        In general, if there are no symmetries in the input array, all elements
        of the
        reduced array will be different.
        >>> np.random.seed(12345)
        >>> mask = radial + 100 * angular
        >>> reduced = masked_reduction(np.random.rand(*radial.shape), mask, axis=(0, 1))
        >>> print(reduced)
        [[0.89411584 0.46596842 0.17654222 0.51028107]
         [0.79289128 0.28042882 0.73393468 0.18159693]]

    The reduced array has the dimensions defined in axis removed and the extra
    dimensions (one per mask) added to the end. So if data shape is (N0, N1, N2,
    N3, N4)
    and axis is (1, 2), then the reduced array in the case of having the above
    radial
    and angular masks will have shape (N0, N3, N4, Nr, Na)
    """
    from numpy.ma import MaskedArray
    from functools import reduce

    assert data.shape[-len(masks.shape) :] == masks.shape

    mask_max = masks.max()
    nrad, nang = mask_max % 100, mask_max // 100
    nz = np.nonzero(masks)
    xmin, xmax, ymin, ymax = (
        nz[-2].min(),
        nz[-2].max() + 1,
        nz[-1].min(),
        nz[-1].max() + 1,
    )
    sdata = data[..., xmin : xmax + 1, ymin : ymax + 1]
    smasks = masks[..., xmin : xmax + 1, ymin : ymax + 1]

    shape = [s for i, s in enumerate(data.shape) if i not in axis] + [nrad, nang]
    reduced = np.zeros(shape, dtype=data.dtype)

    tile_shape = (
        (data.shape[0],) + (1,) * len(masks.shape)
        if data.shape != masks.shape
        else (1,) * len(masks.shape)
    )

    def reduction(red, idx):
        elements = tuple([...] + [k - 1 for k in idx])
        i = idx[0] + 100 * idx[1]
        red[elements] = (
            MaskedArray(sdata, np.tile(smasks != i, tile_shape)).mean(axis=axis).data
        )
        return red

    return reduce(reduction, product(range(1, nrad + 1), range(1, nang + 1)), reduced)


def masked_expansion(data: np.ndarray, masks: np.ndarray, axis: tuple) -> np.ndarray:
    """Transforms a reduced array into a full array with the same shape as the masks.

    This function, partially opposite to `masked_reduction`, will recover a full size
    array with the same shape as the masks and with the masked elements equal to the
    corresponding entries of the reduced array. All other elements are masked.

        >>> radial = np.array([
        ...     [0, 0, 0, 0, 0, 0, 0, 0],
        ...     [0, 2, 2, 2, 2, 2, 2, 0],
        ...     [0, 2, 1, 1, 1, 1, 2, 0],
        ...     [0, 2, 1, 0, 0, 1, 2, 0],
        ...     [0, 2, 1, 0, 0, 1, 2, 0],
        ...     [0, 2, 1, 1, 1, 1, 2, 0],
        ...     [0, 2, 2, 2, 2, 2, 2, 0],
        ...     [0, 0, 0, 0, 0, 0, 0, 0],
        ... ])
        >>> angular = np.array([
        ...     [1, 1, 1, 1, 4, 4, 4, 4],
        ...     [1, 1, 1, 1, 4, 4, 4, 4],
        ...     [1, 1, 1, 1, 4, 4, 4, 4],
        ...     [1, 1, 1, 1, 4, 4, 4, 4],
        ...     [2, 2, 2, 2, 3, 3, 3, 3],
        ...     [2, 2, 2, 2, 3, 3, 3, 3],
        ...     [2, 2, 2, 2, 3, 3, 3, 3],
        ...     [2, 2, 2, 2, 3, 3, 3, 3],
        ... ])
        >>> mask = angular * 100 + 1
        >>> reduced = masked_reduction(angular, mask, axis=(0, 1))
        >>> print(reduced)
        [[1 2 3 4]]

        Now we "recover" the original full size array:
        >>> data = masked_expansion(reduced, mask, axis=(0, 1))
        >>> print(data)
        [[[1 1 1 1 4 4 4 4]
          [1 1 1 1 4 4 4 4]
          [1 1 1 1 4 4 4 4]
          [1 1 1 1 4 4 4 4]
          [2 2 2 2 3 3 3 3]
          [2 2 2 2 3 3 3 3]
          [2 2 2 2 3 3 3 3]
          [2 2 2 2 3 3 3 3]]]
    """
    from functools import reduce
    from .velocities import remap_array

    assert len(data.shape) > max(axis)

    mask_max = masks.max()
    nrad, nang = mask_max % 100, mask_max // 100
    nz = np.nonzero(masks)
    xmin, xmax, ymin, ymax = (
        nz[-2].min(),
        nz[-2].max() + 1,
        nz[-1].min(),
        nz[-1].max() + 1,
    )

    shape = (data.shape[0],) + masks[..., xmin : xmax + 1, ymin : ymax + 1].shape
    expanded = np.zeros(shape, dtype=data.dtype)
    exmasks = np.tile(
        masks[..., xmin : xmax + 1, ymin : ymax + 1],
        (expanded.shape[0],) + (1,) * len(masks.shape),
    )

    def expansion(exp, idx):
        i = idx[0] + 100 * idx[1] + 101
        condition = exmasks == i
        values = data[(...,) + idx].reshape(data.shape[:-2] + (1, 1))
        exp[condition] = (values * condition)[condition]
        return exp

    return remap_array(
        reduce(expansion, product(range(nrad), range(nang)), expanded),
        masks.shape[-2:],
        (xmin, xmax, ymin, ymax),
    )


def coordinates(
    data: StrainMapData,
    datasets: Tuple[str, ...],
    nrad: int = 3,
    nang: int = 24,
    resample=True,
    use_frame_zero=True,
) -> np.ndarray:

    rkey = f"radial x{nrad}"
    akey = f"angular x{nang}"

    m_iter = (data.masks[d][rkey] + 100 * data.masks[d][akey] for d in datasets)
    z_loc = np.array([data.data_files.cine_loc(d) for d in datasets])
    theta0_iter = (find_theta0(data.septum[d]) for d in datasets)
    origin_iter = (data.septum[d][..., 1] for d in datasets)
    px_size = data.data_files.pixel_size(datasets[0])
    t_iter = tuple((data.data_files.time_interval(d) for d in datasets))
    ts = data.timeshift

    # z_loc should be increasing with the dataset
    z_loc = -z_loc if all(np.diff(z_loc) < 0) else z_loc

    def to_cylindrical(mask, theta0, origin):
        t, x, y = mask.nonzero()
        means = np.zeros((2,) + mask.shape)

        xx = x - origin[t, 1]
        yy = y - origin[t, 0]
        means[(0, t, x, y)] = np.sqrt(xx ** 2 + yy ** 2) * px_size
        means[(1, t, x, y)] = np.mod(np.arctan2(yy, xx) + theta0[t], 2 * np.pi)

        return masked_reduction(means, mask, axis=(2, 3))

    in_plane = np.array(
        [r_theta for r_theta in map(to_cylindrical, m_iter, theta0_iter, origin_iter)]
    )
    out_plane = (
        np.ones_like(in_plane[:, :1])
        * z_loc[(...,) + (None,) * (len(in_plane[:, :1].shape) - 1)]
    )
    result = np.concatenate((out_plane, in_plane), axis=1).transpose((1, 2, 0, 3, 4))

    # We shift the coordinates
    for i, t in enumerate(t_iter):
        result[:, :, i, ...] = shift_data(
            result[:, :, i, ...], time_interval=t, timeshift=ts, axis=1
        )
    # We pick just the first element, representing the pixel locations at time zero.
    # Yeah, this function is an massive overkill and will be changed asap.
    if use_frame_zero:
        result[...] = result[:, :1, ...]

    return resample_interval(result, t_iter) if resample else result


def displacement(
    data: StrainMapData,
    datasets: Tuple[str, ...],
    nrad: int = 3,
    nang: int = 24,
    lreg: int = 6,
    effective_displacement=True,
    resample=True,
) -> np.ndarray:

    vkey = f"cylindrical"
    rkey = f"radial x{nrad}"
    akey = f"angular x{nang}"
    img_axis = tuple(range(len(data.masks[datasets[0]][vkey].shape)))[-2:]

    cyl_iter = (data.masks[d][vkey] for d in datasets)
    m_iter = (data.masks[d][rkey] + 100 * data.masks[d][akey] for d in datasets)
    t_iter = tuple((data.data_files.time_interval(d) for d in datasets))
    ts = data.timeshift
    reduced_vel_map = map(partial(masked_reduction, axis=img_axis), cyl_iter, m_iter)

    # Create a mask to define the regions over which to calculate the background
    # for the longitudinal case
    treg = nrad * nang
    lmask = np.ceil(np.arange(1, treg + 1) / treg * lreg).reshape((nang, nrad)).T
    lmask = np.tile(lmask, (data.data_files.frames, 1, 1))

    disp = []
    for r, t in zip(reduced_vel_map, t_iter):
        # Radial and circumferential subtract the average of all slices and frames
        disp.append((r[1:] - r[1:].mean(axis=(1, 2, 3), keepdims=True)) * t)

        # Longitudinal subtract by lreg (=6) angular sectors
        vlong = (
            np.sum(
                np.where(lmask == i, r[0] - r[0][lmask == i].mean(keepdims=True), 0)
                for i in range(1, lreg + 1)
            )
            * t
        )

        # The signs of the in-plane displacement are reversed to be consistent with ECHO
        disp[-1] = np.concatenate((vlong[None, ...], -disp[-1]), axis=0)

        # We shift the data to the correct time
        disp[-1] = shift_data(disp[-1], time_interval=t, timeshift=ts, axis=1)

    disp = np.asarray(disp)

    result = np.cumsum(disp, axis=2).transpose((1, 2, 0, 3, 4))
    if effective_displacement:
        backward = np.flip(np.flip(disp, axis=2).cumsum(axis=2), axis=2).transpose(
            (1, 2, 0, 3, 4)
        )
        weight = np.arange(0, result.shape[1])[None, :, None, None, None] / (
            result.shape[1] - 1
        )
        result = result * (1 - weight) - backward * weight

    return resample_interval(result, t_iter) if resample else result


def resample_interval(disp: np.ndarray, interval: Tuple[float, ...]) -> np.ndarray:
    """Re-samples the displacement to the same time interval.

    Total number of frames will increase, in general.

    Args:
        disp: Array of shape [components, frames, z, radial, angular]
        interval: Tuple of len Z with the time interval of each slice.

    Returns:
        The re-sampled displacement.
    """
    frames = disp.shape[1]
    teff = np.arange(0, max(interval) * frames, min(interval))
    t = (np.arange(0, max(interval) * (frames + 1), rr) for rr in interval)
    fdisp = (
        interpolate.interp1d(tt, d[:, : len(tt)], axis=1)
        for tt, d in zip(t, np.moveaxis(np.concatenate([disp, disp], axis=1), 2, 0))
    )
    return np.moveaxis(np.array([f(teff) for f in fdisp]), 0, 2)


def unresample_interval(
    disp: np.ndarray, interval: Tuple[float, ...], frames: int
) -> np.ndarray:
    """Un-do the re-sample done before to return to the original interval.

    Total number of frames will decrease, in general.

    Args:
        disp: Array of shape [components, frames, z, radial, angular]
        interval: Tuple of len Z with the time interval of each slice.
        frames: Number of frames of the output array.

    Returns:
        The un-resampled displacement.
    """
    teff = np.linspace(0, min(interval) * disp.shape[1], disp.shape[1], endpoint=False)
    t = np.linspace(0, np.array(interval) * frames, frames, endpoint=False).T
    fdisp = (
        interpolate.interp1d(teff, d, axis=1, fill_value="extrapolate")
        for d in np.moveaxis(disp, 2, 0)
    )
    return np.moveaxis(np.array([f(tt) for tt, f in zip(t, fdisp)]), 0, 2)


def calculate_strain(
    data: StrainMapData,
    datasets: Tuple[str, ...],
    callback: Callable = terminal,
    effective_displacement=True,
    resample=True,
    recalculate=False,
    timeshift: Optional[float] = None,
):
    """Calculates the strain and updates the Data object with the result."""
    steps = 7.0
    # Do we need to calculate the strain?
    if all([d in data.strain.keys() for d in datasets]) and not recalculate:
        return

    data.strain = defaultdict(dict)
    data.strain_markers = defaultdict(dict)

    # Do we need to regenerate the velocities?
    to_regen = [d for d in datasets if list(data.velocities[d].values())[0] is None]
    if len(to_regen) > 0:
        regenerate(data, to_regen, callback=callback)

    sorted_datasets = tuple(datasets)

    if len(sorted_datasets) < 2:
        callback("Insufficient datasets to calculate strain. At least 2 are needed.")
        return 1

    if timeshift is not None:
        data.timeshift = timeshift
        data.save(["timeshift"])

    callback("Calculating displacement", 1 / steps)
    disp = displacement(
        data,
        sorted_datasets,
        effective_displacement=effective_displacement,
        resample=resample,
    )

    callback("Calculating coordinates", 2 / steps)
    space = coordinates(data, sorted_datasets, resample=resample)

    callback("Calculating twist", 3 / steps)
    data.twist = twist(data, sorted_datasets)

    callback("Calculating strain", 4 / steps)
    reduced_strain = differentiate(disp, space)

    callback("Calculating the regional strains", 5 / steps)
    data.strain = calculate_regional_strain(
        reduced_strain,
        data.masks,
        sorted_datasets,
        resample=resample,
        interval=tuple((data.data_files.time_interval(d) for d in datasets)),
        timeshift=data.timeshift,
    )

    callback("Calculating markers", 6 / steps)
    for d in datasets:
        labels = [
            s
            for s in data.strain[d].keys()
            if "cylindrical" not in s and "radial" not in s
        ]
        if data.strain_markers.get(d, {}).get(labels[0], None) is None or recalculate:
            initialise_markers(data, d, labels)
            data.save(*[["strain_markers", d, vel] for vel in labels])

    data.gls = global_longitudinal_strain(
        disp=disp,
        markers=tuple(data.strain_markers[d] for d in datasets),
        times=tuple(data.data_files.time_interval(d) for d in datasets),
        locations=tuple(data.data_files.slice_loc(d) for d in datasets),
        resample=resample,
    )

    callback("Done!", 1)
    return 0


def differentiate(disp, space) -> np.ndarray:
    """Calculate the strain out of the velocity data.

    Args:
        disp: Array of cumulative displacement with shape (3, frames, z, nrad, nang)
        space: Array of spatial locations with shape (3, frames, z, nrad, nang)

    Returns:
        Array with shape (3, frames, z, nrad, nang) containing the strain.
    """
    dvz = finite_differences(disp[0], space[0], axis=1)
    dvr = finite_differences(disp[1], space[1], axis=2)
    dvth = finite_differences(disp[2], space[2], axis=3, period=2 * np.pi)

    dvth = dvth / space[1] + disp[1] / space[1]

    return np.array([dvz, dvr, dvth])


def finite_differences(f, x, axis=0, period=None):
    """Calculate the finite differences of a multidimensional array along an axis.

    `f` and `x` must have the same shape and the grid defined by `x` can be
    inhomogeneous. If period is None, central differences are in the interior points
    and forward/backward differences in the boundaries. Otherwise, central differences
    are used everywhere, considering the periodicity of the function.

    Args:
        f: Array with the values.
        x: Array with the positions of each of the values.
        axis: Axis along which to calculate the derivative.
        period: None or the period, in case of a periodic derivative.

    Returns:
        An array with the same shape as f and x with the derivatives along axis.
    """
    assert f.shape == x.shape

    f0 = np.moveaxis(f, axis, 0)
    x0 = np.moveaxis(x, axis, 0)
    result = np.zeros_like(f0)

    # Interior points
    b = x0[2:] - x0[1:-1]
    c = x0[1:-1] - x0[:-2]
    result[1:-1] = (
        c ** 2 * f0[2:] + (b ** 2 - c ** 2) * f0[1:-1] - b ** 2 * f0[:-2]
    ) / (b * c * (b + c))

    # Boundaries
    if period:
        a = x0[0] - x0[-1] + period
        b = x0[1] - x0[0]
        c = x0[-2] - x0[-1]
        result[0] = (a ** 2 * f0[1] + (b ** 2 - a ** 2) * f0[0] - b ** 2 * f0[-1]) / (
            a * b * (a + b)
        )
        result[-1] = (c ** 2 * f0[0] + (a ** 2 - c ** 2) * f0[-1] - a ** 2 * f0[-2]) / (
            a * c * (a + c)
        )
    else:
        b = x0[1] - x0[0]
        c = x0[-1] - x0[-2]
        result[0] = (f0[1] - f0[0]) / b
        result[-1] = (f0[-1] - f0[-2]) / c

    return np.moveaxis(result, 0, axis)


def calculate_regional_strain(
    reduced_strain: np.ndarray,
    masks: dict,
    datasets: tuple,
    resample: bool,
    interval: tuple,
    timeshift: float,
    nrad: int = 3,
    nang: int = 24,
    lreg: int = 6,
):
    """Calculate the regional strains (1D curves)."""
    vkey = "cylindrical"
    gkey = "global"
    akey = "angular x6"
    a24key = "angular x24"
    rkey = "radial x3"

    data_shape = masks[datasets[0]][vkey].shape
    m_iter = (masks[d][rkey] + 100 * masks[d][a24key] for d in datasets)

    strain = (
        unresample_interval(reduced_strain, interval, data_shape[1])
        if resample
        else reduced_strain
    )

    # Mask to define the 6x angular and 3x radial regional masks for the reduced strain
    treg = nrad * nang
    lmask = (
        np.ceil(np.arange(1, treg + 1) / treg * lreg)
        .reshape((nang, nrad))
        .T[None, None, ...]
    )
    rmask = (
        np.arange(1, nrad + 1)[None, None, :, None] * np.ones(nang)[None, None, None, :]
    )

    result: Dict[Text, Dict[str, np.ndarray]] = defaultdict(dict)
    vars = zip(datasets, strain.transpose((2, 0, 1, 3, 4)), m_iter, interval)
    for d, s, m, t in vars:

        # When calculating the regional strains from the reduced strain, we need the
        # superpixel area. This has to be shifted to match the times of the strain.
        rm = shift_data(
            superpixel_area(m, data_shape, axis=(2, 3)), t, timeshift, axis=1
        )

        # Global and regional strains are calculated by modifying the relevant weights
        result[d][gkey] = np.average(s, weights=rm, axis=(2, 3))[None, ...] * 100
        result[d][akey] = np.stack(
            np.average(s, weights=rm * (lmask == i), axis=(2, 3)) * 100
            for i in range(1, lreg + 1)
        )
        result[d][rkey] = np.stack(
            np.average(s, weights=rm * (rmask == i), axis=(2, 3)) * 100
            for i in range(1, nrad + 1)
        )

        # To match the strain with the masks, we shift the strain in the opposite
        # direction
        result[d][vkey] = masked_expansion(
            shift_data(s, t, -timeshift, axis=1), m, axis=(2, 3)
        )

    return result


def update_marker(
    data: StrainMapData,
    dataset: str,
    label: str,
    region: int,
    component: int,
    marker_idx: int,
    position: int,
):
    """Updates the position of an existing marker in the data object.

    If the marker modified is "ES" (marker_idx = 3), then all markers are updated.
    Otherwise just the chosen one is updated.
    """
    value = data.strain[dataset][label][region][component, position]

    data.strain_markers[dataset][label][region][component, marker_idx, :] = [
        position,
        value,
        position * data.data_files.time_interval(dataset),
    ]
    data.save(["strain_markers", dataset, label])


def update_strain_es_marker(data: StrainMapData, dataset: str, **kwargs):
    """Updates the strain markers after the ES marker is updated in the velocities.

    The ES marker set in the global radial velocity affects the location of the strain
    markers, so when it is updated, so must be the strain markers."""

    if data.strain.get(dataset, None) is None:
        return

    for d in data.strain.keys():
        labels = [
            s for s in data.strain[d].keys() if s not in ("cylindrical", "radial")
        ]
        initialise_markers(data, d, labels)
        data.save(*[["strain_markers", d, vel] for vel in labels])


def initialise_markers(data: StrainMapData, dataset: str, str_labels: list):
    """Initialises the markers for all the available strains.

    The positions of the markers are given by:
        - Peak systole strain: max/min systole
        - End systole strain: defined with the global radial velocity.
        - Peak strain: max/min of strain during the whole cardiac cycle

    In a healthy patient, the three markers should be roughly at the same position.
    """
    # The location of the ES marker is shifted by an approximate number of frames
    pos_es = int(
        data.markers[dataset]["global"][0, 1, 3, 0]
        - round(data.timeshift / data.data_files.time_interval(dataset))
    )

    # Loop over the region types (global, angular, etc)
    for r in data.strain[dataset].keys():
        if r not in str_labels:
            continue
        else:
            regions = data.strain[dataset][r]

        data.strain_markers[dataset][r] = np.zeros((len(regions), 3, 3, 3), dtype=float)

        # Loop over the individual regions (1 global region, 6 angular regions, etc.)
        for j in range(len(regions)):

            # Loop over the components: longitudinal, radial and circumferential
            extreme = (np.argmin, np.argmax, np.argmin)
            for k in range(len(regions[j])):
                s = data.strain[dataset][r][j, k]
                maxid = len(s) - 1
<<<<<<< HEAD
=======

>>>>>>> d28abbc1
                # Frame location for peak systole strain, end systole and peak strain
                loc = (
                    min(extreme[k](s[: pos_es + 1]), maxid),
                    min(pos_es, maxid),
                    min(extreme[k](s), maxid),
                )

                # Loop over the markers
                for i, pos in enumerate(loc):
                    data.strain_markers[dataset][r][j, k, i, :] = [
                        pos,
                        s[pos],
                        pos * data.data_files.time_interval(dataset),
                    ]


def global_longitudinal_strain(
    disp: np.ndarray,
    markers: Tuple[Dict, ...],
    times: Tuple[float, ...],
    locations: Tuple[float, ...],
    resample=True,
):
    """Calculates the global longitudinal strain by a line fitting of the displacement.

    It takes into account if the data has been resampled, to pick the correct resampled
    frame from the displacement."""

    ldisp = disp[0].mean(axis=(-2, -1))
    tmin = min(times)
    gls = np.zeros((len(locations), 3))
    for i, m in enumerate(markers):

        # Loop over the markers: PS, ES, P
        # The markers of interest are those corresponding to the longitudinal component
        for j in range(gls.shape[1]):
            pos = int(m["global"][0, 0, j, 0])
            corrected = int(round(times[i] / tmin * pos)) if resample else pos
            gls[i, j] = ldisp[corrected, i]

    return abs(np.polynomial.polynomial.polyfit(locations, gls, 1)[1])


def twist(
    data: StrainMapData, datasets: Tuple[str, ...], nrad: int = 3, nang: int = 24
) -> LabelledArray:

    vkey = f"cylindrical"
    rkey = f"radial x{nrad}"
    akey = f"angular x{nang}"
    img_axis = tuple(range(len(data.masks[datasets[0]][vkey].shape)))[-2:]

    cyl_iter = (data.masks[d][vkey] for d in datasets)
    m_iter = (data.masks[d][rkey] + 100 * data.masks[d][akey] for d in datasets)
    reduced_vel_map = map(partial(masked_reduction, axis=img_axis), cyl_iter, m_iter)
    radius = coordinates(data, datasets, resample=False, use_frame_zero=False)[1].mean(
        axis=(2, 3)
    )

    vels = (
        np.array([v[2].mean(axis=(1, 2)) - v[2].mean() for v in reduced_vel_map])
        / radius.T
    )

    return LabelledArray(
        dims=["dataset", "frame", "item"],
        coords={"dataset": datasets, "item": ["angular_velocity", "radius"]},
        values=np.stack((vels, radius.T), axis=-1),
    )


def shift_data(
    data: np.ndarray, time_interval: float, timeshift: float, axis: int = 0
) -> np.ndarray:
    """Interpolates the data to account for a timeshift correction."""
    time = np.arange(-1, data.shape[axis] + 1)
    d = np.moveaxis(data, axis, 0)
    d = np.concatenate([d[-1:], d, d[:1]], axis=0)

    shift_frames = int(round(timeshift / time_interval))
    remainder = timeshift - time_interval * shift_frames
    new_time = np.arange(data.shape[axis]) + remainder
    new_data = np.roll(
        interpolate.interp1d(time, d, axis=0)(new_time), -shift_frames, axis=0
    )
    return np.moveaxis(new_data, 0, axis)


def superpixel_area(masks: np.ndarray, data_shape: tuple, axis: tuple) -> np.ndarray:
    from functools import reduce

    assert data_shape[-len(masks.shape) :] == masks.shape

    mask_max = masks.max()
    nrad, nang = mask_max % 100, mask_max // 100
    nz = np.nonzero(masks)
    xmin, xmax, ymin, ymax = (
        nz[-2].min(),
        nz[-2].max() + 1,
        nz[-1].min(),
        nz[-1].max() + 1,
    )
    smasks = masks[..., xmin : xmax + 1, ymin : ymax + 1]

    shape = [s for i, s in enumerate(data_shape) if i not in axis] + [nrad, nang]
    reduced = np.zeros(shape, dtype=int)

    tile_shape = (
        (data_shape[0],) + (1,) * len(masks.shape)
        if data_shape != masks.shape
        else (1,) * len(masks.shape)
    )

    def reduction(red, idx):
        elements = tuple([...] + [k - 1 for k in idx])
        i = idx[0] + 100 * idx[1]
        red[elements] = np.tile(smasks == i, tile_shape).sum(axis=axis).data
        return red

    return reduce(reduction, product(range(1, nrad + 1), range(1, nang + 1)), reduced)<|MERGE_RESOLUTION|>--- conflicted
+++ resolved
@@ -216,7 +216,8 @@
 
     m_iter = (data.masks[d][rkey] + 100 * data.masks[d][akey] for d in datasets)
     z_loc = np.array([data.data_files.cine_loc(d) for d in datasets])
-    theta0_iter = (find_theta0(data.septum[d]) for d in datasets)
+    # theta0_iter = (find_theta0(data.septum[d]) for d in datasets)
+    theta0_iter = ()
     origin_iter = (data.septum[d][..., 1] for d in datasets)
     px_size = data.data_files.pixel_size(datasets[0])
     t_iter = tuple((data.data_files.time_interval(d) for d in datasets))
@@ -268,7 +269,7 @@
     resample=True,
 ) -> np.ndarray:
 
-    vkey = f"cylindrical"
+    vkey = "cylindrical"
     rkey = f"radial x{nrad}"
     akey = f"angular x{nang}"
     img_axis = tuple(range(len(data.masks[datasets[0]][vkey].shape)))[-2:]
@@ -660,10 +661,6 @@
             for k in range(len(regions[j])):
                 s = data.strain[dataset][r][j, k]
                 maxid = len(s) - 1
-<<<<<<< HEAD
-=======
-
->>>>>>> d28abbc1
                 # Frame location for peak systole strain, end systole and peak strain
                 loc = (
                     min(extreme[k](s[: pos_es + 1]), maxid),
@@ -711,7 +708,7 @@
     data: StrainMapData, datasets: Tuple[str, ...], nrad: int = 3, nang: int = 24
 ) -> LabelledArray:
 
-    vkey = f"cylindrical"
+    vkey = "cylindrical"
     rkey = f"radial x{nrad}"
     akey = f"angular x{nang}"
     img_axis = tuple(range(len(data.masks[datasets[0]][vkey].shape)))[-2:]
