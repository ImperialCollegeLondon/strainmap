from typing import Dict, Text, Tuple, Callable, Optional
from itertools import product
from functools import partial
from collections import defaultdict

import numpy as np
from scipy import interpolate

from .strainmap_data_model import StrainMapData
from .velocities import find_theta0, regenerate
from .writers import terminal
from .sm_data import LabelledArray


def masked_reduction(data: np.ndarray, masks: np.ndarray, axis: tuple) -> np.ndarray:
    """Reduces array in cylindrical coordinates to the non-zero elements in the
    masks.

    The masks must have the same shape than the input array.

    In the case of interest of having two masks, the radial and angular masks,
    these define a region of interest in 2D space in the shape of
    a torus, with Na angular segments and Nr radial segments. The rest of the
    space is not relevant. This means that a large 2D array with data can be
    reduced to
    a much smaller and easy to handle (Nr, Na) array, where the value of each entry
    is the mean values of the pixels in the regions defined by both masks.

    Examples:
        This example reduces the (8, 8) angular array (serving also as input
        data) to an
        array of shape (Nr=2, Na=4) where each element is the average of the input
        pixels in the 8 regions (2x4) defined by the angular and radial masks.
        There is
        no radial dependency in the reduced array (all rows are the same) because
        there
        is no radial dependency in the input array either.
        >>> radial = np.array([
        ...     [0, 0, 0, 0, 0, 0, 0, 0],
        ...     [0, 2, 2, 2, 2, 2, 2, 0],
        ...     [0, 2, 1, 1, 1, 1, 2, 0],
        ...     [0, 2, 1, 0, 0, 1, 2, 0],
        ...     [0, 2, 1, 0, 0, 1, 2, 0],
        ...     [0, 2, 1, 1, 1, 1, 2, 0],
        ...     [0, 2, 2, 2, 2, 2, 2, 0],
        ...     [0, 0, 0, 0, 0, 0, 0, 0],
        ... ])
        >>> angular = np.array([
        ...     [1, 1, 1, 1, 4, 4, 4, 4],
        ...     [1, 1, 1, 1, 4, 4, 4, 4],
        ...     [1, 1, 1, 1, 4, 4, 4, 4],
        ...     [1, 1, 1, 1, 4, 4, 4, 4],
        ...     [2, 2, 2, 2, 3, 3, 3, 3],
        ...     [2, 2, 2, 2, 3, 3, 3, 3],
        ...     [2, 2, 2, 2, 3, 3, 3, 3],
        ...     [2, 2, 2, 2, 3, 3, 3, 3],
        ... ])
        >>> mask = angular * 100 + 1
        >>> reduced = masked_reduction(angular, mask, axis=(0, 1))
        >>> print(reduced)
        [[1 2 3 4]]

        We can repeat this using the radial mask as input. In this case, there is no
        angular dependency, as expected.
        >>> mask = radial + 100
        >>> reduced = masked_reduction(radial, mask, axis=(0, 1))
        >>> print(reduced)
        [[1]
         [2]]

        In general, if there are no symmetries in the input array, all elements
        of the
        reduced array will be different.
        >>> np.random.seed(12345)
        >>> mask = radial + 100 * angular
        >>> reduced = masked_reduction(np.random.rand(*radial.shape), mask, axis=(0, 1))
        >>> print(reduced)
        [[0.89411584 0.46596842 0.17654222 0.51028107]
         [0.79289128 0.28042882 0.73393468 0.18159693]]

    The reduced array has the dimensions defined in axis removed and the extra
    dimensions (one per mask) added to the end. So if data shape is (N0, N1, N2,
    N3, N4)
    and axis is (1, 2), then the reduced array in the case of having the above
    radial
    and angular masks will have shape (N0, N3, N4, Nr, Na)
    """
    from numpy.ma import MaskedArray
    from functools import reduce

    assert data.shape[-len(masks.shape) :] == masks.shape

    mask_max = masks.max()
    nrad, nang = mask_max % 100, mask_max // 100
    nz = np.nonzero(masks)
    xmin, xmax, ymin, ymax = (
        nz[-2].min(),
        nz[-2].max() + 1,
        nz[-1].min(),
        nz[-1].max() + 1,
    )
    sdata = data[..., xmin : xmax + 1, ymin : ymax + 1]
    smasks = masks[..., xmin : xmax + 1, ymin : ymax + 1]

    shape = [s for i, s in enumerate(data.shape) if i not in axis] + [nrad, nang]
    reduced = np.zeros(shape, dtype=data.dtype)

    tile_shape = (
        (data.shape[0],) + (1,) * len(masks.shape)
        if data.shape != masks.shape
        else (1,) * len(masks.shape)
    )

    def reduction(red, idx):
        elements = tuple([...] + [k - 1 for k in idx])
        i = idx[0] + 100 * idx[1]
        red[elements] = (
            MaskedArray(sdata, np.tile(smasks != i, tile_shape)).mean(axis=axis).data
        )
        return red

    return reduce(reduction, product(range(1, nrad + 1), range(1, nang + 1)), reduced)


def masked_expansion(data: np.ndarray, masks: np.ndarray, axis: tuple) -> np.ndarray:
    """Transforms a reduced array into a full array with the same shape as the masks.

    This function, partially opposite to `masked_reduction`, will recover a full size
    array with the same shape as the masks and with the masked elements equal to the
    corresponding entries of the reduced array. All other elements are masked.

        >>> radial = np.array([
        ...     [0, 0, 0, 0, 0, 0, 0, 0],
        ...     [0, 2, 2, 2, 2, 2, 2, 0],
        ...     [0, 2, 1, 1, 1, 1, 2, 0],
        ...     [0, 2, 1, 0, 0, 1, 2, 0],
        ...     [0, 2, 1, 0, 0, 1, 2, 0],
        ...     [0, 2, 1, 1, 1, 1, 2, 0],
        ...     [0, 2, 2, 2, 2, 2, 2, 0],
        ...     [0, 0, 0, 0, 0, 0, 0, 0],
        ... ])
        >>> angular = np.array([
        ...     [1, 1, 1, 1, 4, 4, 4, 4],
        ...     [1, 1, 1, 1, 4, 4, 4, 4],
        ...     [1, 1, 1, 1, 4, 4, 4, 4],
        ...     [1, 1, 1, 1, 4, 4, 4, 4],
        ...     [2, 2, 2, 2, 3, 3, 3, 3],
        ...     [2, 2, 2, 2, 3, 3, 3, 3],
        ...     [2, 2, 2, 2, 3, 3, 3, 3],
        ...     [2, 2, 2, 2, 3, 3, 3, 3],
        ... ])
        >>> mask = angular * 100 + 1
        >>> reduced = masked_reduction(angular, mask, axis=(0, 1))
        >>> print(reduced)
        [[1 2 3 4]]

        Now we "recover" the original full size array:
        >>> data = masked_expansion(reduced, mask, axis=(0, 1))
        >>> print(data)
        [[[1 1 1 1 4 4 4 4]
          [1 1 1 1 4 4 4 4]
          [1 1 1 1 4 4 4 4]
          [1 1 1 1 4 4 4 4]
          [2 2 2 2 3 3 3 3]
          [2 2 2 2 3 3 3 3]
          [2 2 2 2 3 3 3 3]
          [2 2 2 2 3 3 3 3]]]
    """
    from functools import reduce
    from .velocities import remap_array

    assert len(data.shape) > max(axis)

    mask_max = masks.max()
    nrad, nang = mask_max % 100, mask_max // 100
    nz = np.nonzero(masks)
    xmin, xmax, ymin, ymax = (
        nz[-2].min(),
        nz[-2].max() + 1,
        nz[-1].min(),
        nz[-1].max() + 1,
    )

    shape = (data.shape[0],) + masks[..., xmin : xmax + 1, ymin : ymax + 1].shape
    expanded = np.zeros(shape, dtype=data.dtype)
    exmasks = np.tile(
        masks[..., xmin : xmax + 1, ymin : ymax + 1],
        (expanded.shape[0],) + (1,) * len(masks.shape),
    )

    def expansion(exp, idx):
        i = idx[0] + 100 * idx[1] + 101
        condition = exmasks == i
        values = data[(...,) + idx].reshape(data.shape[:-2] + (1, 1))
        exp[condition] = (values * condition)[condition]
        return exp

    return remap_array(
        reduce(expansion, product(range(nrad), range(nang)), expanded),
        masks.shape[-2:],
        (xmin, xmax, ymin, ymax),
    )


def coordinates(
    data: StrainMapData,
    datasets: Tuple[str, ...],
    nrad: int = 3,
    nang: int = 24,
    resample=True,
    use_frame_zero=True,
) -> np.ndarray:

    rkey = f"radial x{nrad}"
    akey = f"angular x{nang}"

    m_iter = (data.masks[d][rkey] + 100 * data.masks[d][akey] for d in datasets)
    z_loc = np.array([data.data_files.slice_loc(d) for d in datasets])
    theta0_iter = (find_theta0(data.zero_angle[d]) for d in datasets)
    origin_iter = (data.zero_angle[d][..., 1] for d in datasets)
    px_size = data.data_files.pixel_size(datasets[0])
    t_iter = tuple((data.data_files.time_interval(d) for d in datasets))
    ts = data.timeshift

    # z_loc should be increasing with the dataset
    z_loc = -z_loc if all(np.diff(z_loc) < 0) else z_loc

    def to_cylindrical(mask, theta0, origin):
        t, x, y = mask.nonzero()
        means = np.zeros((2,) + mask.shape)

        xx = x - origin[t, 1]
        yy = y - origin[t, 0]
        means[(0, t, x, y)] = np.sqrt(xx ** 2 + yy ** 2) * px_size
        means[(1, t, x, y)] = np.mod(np.arctan2(yy, xx) + theta0[t], 2 * np.pi)

        return masked_reduction(means, mask, axis=(2, 3))

    in_plane = np.array(
        [r_theta for r_theta in map(to_cylindrical, m_iter, theta0_iter, origin_iter)]
    )
    out_plane = (
        np.ones_like(in_plane[:, :1])
        * z_loc[(...,) + (None,) * (len(in_plane[:, :1].shape) - 1)]
    )
    result = np.concatenate((out_plane, in_plane), axis=1).transpose((1, 2, 0, 3, 4))

    # We shift the coordinates
    for i, t in enumerate(t_iter):
        result[:, :, i, ...] = shift_data(
            result[:, :, i, ...], time_interval=t, timeshift=ts, axis=1
        )
    # We pick just the first element, representing the pixel locations at time zero.
    # Yeah, this function is an massive overkill and will be changed asap.
<<<<<<< HEAD
    result[...] = result[:, :1, ...]
=======
    if use_frame_zero:
        result[...] = result[:, :1, ...]
>>>>>>> 0ca94486

    return resample_interval(result, t_iter) if resample else result


def displacement(
    data: StrainMapData,
    datasets: Tuple[str, ...],
    nrad: int = 3,
    nang: int = 24,
    lreg: int = 6,
    effective_displacement=True,
    resample=True,
) -> np.ndarray:

    vkey = f"cylindrical"
    rkey = f"radial x{nrad}"
    akey = f"angular x{nang}"
    img_axis = tuple(range(len(data.masks[datasets[0]][vkey].shape)))[-2:]

    cyl_iter = (data.masks[d][vkey] for d in datasets)
    m_iter = (data.masks[d][rkey] + 100 * data.masks[d][akey] for d in datasets)
    t_iter = tuple((data.data_files.time_interval(d) for d in datasets))
    ts = data.timeshift
    reduced_vel_map = map(partial(masked_reduction, axis=img_axis), cyl_iter, m_iter)

    # Create a mask to define the regions over which to calculate the background
    # for the longitudinal case
    treg = nrad * nang
    lmask = np.ceil(np.arange(1, treg + 1) / treg * lreg).reshape((nang, nrad)).T
    lmask = np.tile(lmask, (data.data_files.frames, 1, 1))

    disp = []
    for r, t in zip(reduced_vel_map, t_iter):
        # Radial and circumferential subtract the average of all slices and frames
        disp.append((r[1:] - r[1:].mean(axis=(1, 2, 3), keepdims=True)) * t)

        # Longitudinal subtract by lreg (=6) angular sectors
        vlong = (
            np.sum(
                np.where(lmask == i, r[0] - r[0][lmask == i].mean(keepdims=True), 0)
                for i in range(1, lreg + 1)
            )
            * t
        )

        # The signs of the in-plane displacement are reversed to be consistent with ECHO
        disp[-1] = np.concatenate((vlong[None, ...], -disp[-1]), axis=0)

        # We shift the data to the correct time
        disp[-1] = shift_data(disp[-1], time_interval=t, timeshift=ts, axis=1)

    disp = np.asarray(disp)

    result = np.cumsum(disp, axis=2).transpose((1, 2, 0, 3, 4))
    if effective_displacement:
        backward = np.flip(np.flip(disp, axis=2).cumsum(axis=2), axis=2).transpose(
            (1, 2, 0, 3, 4)
        )
        weight = np.arange(0, result.shape[1])[None, :, None, None, None] / (
            result.shape[1] - 1
        )
        result = result * (1 - weight) - backward * weight

    return resample_interval(result, t_iter) if resample else result


def resample_interval(disp: np.ndarray, interval: Tuple[float, ...]) -> np.ndarray:
    """ Re-samples the displacement to the same time interval.

    Total number of frames will increase, in general.

    Args:
        disp: Array of shape [components, frames, z, radial, angular]
        interval: Tuple of len Z with the time interval of each slice.

    Returns:
        The re-sampled displacement.
    """
    frames = disp.shape[1]
    teff = np.arange(0, max(interval) * frames, min(interval))
    t = (np.arange(0, max(interval) * (frames + 1), rr) for rr in interval)
    fdisp = (
        interpolate.interp1d(tt, d[:, : len(tt)], axis=1)
        for tt, d in zip(t, np.moveaxis(np.concatenate([disp, disp], axis=1), 2, 0))
    )
    return np.moveaxis(np.array([f(teff) for f in fdisp]), 0, 2)


def unresample_interval(
    disp: np.ndarray, interval: Tuple[float, ...], frames: int
) -> np.ndarray:
    """ Un-do the re-sample done before to return to the original interval.

    Total number of frames will decrease, in general.

    Args:
        disp: Array of shape [components, frames, z, radial, angular]
        interval: Tuple of len Z with the time interval of each slice.
        frames: Number of frames of the output array.

    Returns:
        The un-resampled displacement.
    """
    teff = np.linspace(0, min(interval) * disp.shape[1], disp.shape[1], endpoint=False)
    t = np.linspace(0, np.array(interval) * frames, frames, endpoint=False).T
    fdisp = (
        interpolate.interp1d(teff, d, axis=1, fill_value="extrapolate")
        for d in np.moveaxis(disp, 2, 0)
    )
    return np.moveaxis(np.array([f(tt) for tt, f in zip(t, fdisp)]), 0, 2)


def calculate_strain(
    data: StrainMapData,
    datasets: Tuple[str, ...],
    callback: Callable = terminal,
    effective_displacement=True,
    resample=True,
    recalculate=False,
    timeshift: Optional[float] = None,
):
    """Calculates the strain and updates the Data object with the result."""
    steps = 7.0
    # Do we need to calculate the strain?
    if all([d in data.strain.keys() for d in datasets]) and not recalculate:
        return

    data.strain = defaultdict(dict)
    data.strain_markers = defaultdict(dict)

    # Do we need to regenerate the velocities?
    to_regen = [d for d in datasets if list(data.velocities[d].values())[0] is None]
    if len(to_regen) > 0:
        regenerate(data, to_regen, callback=callback)

    sorted_datasets = tuple(datasets)

    if len(sorted_datasets) < 2:
        callback("Insufficient datasets to calculate strain. At least 2 are needed.")
        return 1

    if timeshift is not None:
        data.timeshift = timeshift
        data.save(["timeshift"])

    callback("Calculating displacement", 1 / steps)
    disp = displacement(
        data,
        sorted_datasets,
        effective_displacement=effective_displacement,
        resample=resample,
    )

    callback("Calculating coordinates", 2 / steps)
    space = coordinates(data, sorted_datasets, resample=resample)

    callback("Calculating twist", 3 / steps)
    data.twist = twist(data, sorted_datasets)

    callback("Calculating strain", 4 / steps)
    reduced_strain = differentiate(disp, space)

    callback("Calculating the regional strains", 5 / steps)
    data.strain = calculate_regional_strain(
        reduced_strain,
        data.masks,
        sorted_datasets,
        resample=resample,
        interval=tuple((data.data_files.time_interval(d) for d in datasets)),
        timeshift=data.timeshift,
    )

    callback("Calculating markers", 6 / steps)
    for d in datasets:
        labels = [
            s
            for s in data.strain[d].keys()
            if "cylindrical" not in s and "radial" not in s
        ]
        if data.strain_markers.get(d, {}).get(labels[0], None) is None or recalculate:
            initialise_markers(data, d, labels)
            data.save(*[["strain_markers", d, vel] for vel in labels])

    data.gls = global_longitudinal_strain(
        disp=disp,
        markers=tuple(data.strain_markers[d] for d in datasets),
        times=tuple(data.data_files.time_interval(d) for d in datasets),
        locations=tuple(data.data_files.slice_loc(d) for d in datasets),
        resample=resample,
    )

    callback("Done!", 1)
    return 0


def differentiate(disp, space) -> np.ndarray:
    """ Calculate the strain out of the velocity data.

    Args:
        disp: Array of cumulative displacement with shape (3, frames, z, nrad, nang)
        space: Array of spatial locations with shape (3, frames, z, nrad, nang)

    Returns:
        Array with shape (3, frames, z, nrad, nang) containing the strain.
    """
    dvz = finite_differences(disp[0], space[0], axis=1)
    dvr = finite_differences(disp[1], space[1], axis=2)
    dvth = finite_differences(disp[2], space[2], axis=3, period=2 * np.pi)

    dvth = dvth / space[1] + disp[1] / space[1]

    return np.array([dvz, dvr, dvth])


def finite_differences(f, x, axis=0, period=None):
    """ Calculate the finite differences of a multidimensional array along an axis.

    `f` and `x` must have the same shape and the grid defined by `x` can be
    inhomogeneous. If period is None, central differences are in the interior points
    and forward/backward differences in the boundaries. Otherwise, central differences
    are used everywhere, considering the periodicity of the function.

    Args:
        f: Array with the values.
        x: Array with the positions of each of the values.
        axis: Axis along which to calculate the derivative.
        period: None or the period, in case of a periodic derivative.

    Returns:
        An array with the same shape as f and x with the derivatives along axis.
    """
    assert f.shape == x.shape

    f0 = np.moveaxis(f, axis, 0)
    x0 = np.moveaxis(x, axis, 0)
    result = np.zeros_like(f0)

    # Interior points
    b = x0[2:] - x0[1:-1]
    c = x0[1:-1] - x0[:-2]
    result[1:-1] = (
        c ** 2 * f0[2:] + (b ** 2 - c ** 2) * f0[1:-1] - b ** 2 * f0[:-2]
    ) / (b * c * (b + c))

    # Boundaries
    if period:
        a = x0[0] - x0[-1] + period
        b = x0[1] - x0[0]
        c = x0[-2] - x0[-1]
        result[0] = (a ** 2 * f0[1] + (b ** 2 - a ** 2) * f0[0] - b ** 2 * f0[-1]) / (
            a * b * (a + b)
        )
        result[-1] = (c ** 2 * f0[0] + (a ** 2 - c ** 2) * f0[-1] - a ** 2 * f0[-2]) / (
            a * c * (a + c)
        )
    else:
        b = x0[1] - x0[0]
        c = x0[-1] - x0[-2]
        result[0] = (f0[1] - f0[0]) / b
        result[-1] = (f0[-1] - f0[-2]) / c

    return np.moveaxis(result, 0, axis)


def calculate_regional_strain(
    reduced_strain: np.ndarray,
    masks: dict,
    datasets: tuple,
    resample: bool,
    interval: tuple,
    timeshift: float,
    nrad: int = 3,
    nang: int = 24,
    lreg: int = 6,
):
    """Calculate the regional strains (1D curves)."""
<<<<<<< HEAD
    vkey = "cylindrical"
    gkey = "global"
    akey = "angular x6"
    a24key = "angular x24"
    rkey = "radial x3"

    data_shape = masks[datasets[0]][vkey].shape
    m_iter = (masks[d][rkey] + 100 * masks[d][a24key] for d in datasets)

    strain = (
        unresample_interval(reduced_strain, interval, data_shape[1])
        if resample
        else reduced_strain
    )

    # Mask to define the 6x angular and 3x radial regional masks for the reduced strain
    treg = nrad * nang
    lmask = (
        np.ceil(np.arange(1, treg + 1) / treg * lreg)
        .reshape((nang, nrad))
        .T[None, None, ...]
    )
    rmask = (
        np.arange(1, nrad + 1)[None, None, :, None] * np.ones(nang)[None, None, None, :]
    )
=======
    vkey = "cylindrical - Estimated"
    gkey = "global - Estimated"
    akey = "angular x6 - Estimated"
    a24key = "angular x24 - Estimated"
    rkey = "radial x3 - Estimated"
>>>>>>> 0ca94486

    data_shape = masks[datasets[0]][vkey].shape
    m_iter = (masks[d][rkey] + 100 * masks[d][a24key] for d in datasets)

    strain = (
        unresample_interval(reduced_strain, interval, data_shape[1])
        if resample
        else reduced_strain
    )

    # Mask to define the 6x angular and 3x radial regional masks for the reduced strain
    treg = nrad * nang
    lmask = (
        np.ceil(np.arange(1, treg + 1) / treg * lreg)
        .reshape((nang, nrad))
        .T[None, None, ...]
    )
    rmask = (
        np.arange(1, nrad + 1)[None, None, :, None] * np.ones(nang)[None, None, None, :]
    )

    result: Dict[Text, Dict[str, np.ndarray]] = defaultdict(dict)
    vars = zip(datasets, strain.transpose((2, 0, 1, 3, 4)), m_iter, interval)
    for d, s, m, t in vars:

        # When calculating the regional strains from the reduced strain, we need the
        # superpixel area. This has to be shifted to match the times of the strain.
        rm = shift_data(
            superpixel_area(m, data_shape, axis=(2, 3)), t, timeshift, axis=1
        )

        # Global and regional strains are calculated by modifying the relevant weights
        result[d][gkey] = np.average(s, weights=rm, axis=(2, 3))[None, ...] * 100
        result[d][akey] = np.stack(
            np.average(s, weights=rm * (lmask == i), axis=(2, 3)) * 100
            for i in range(1, lreg + 1)
        )
        result[d][rkey] = np.stack(
            np.average(s, weights=rm * (rmask == i), axis=(2, 3)) * 100
            for i in range(1, nrad + 1)
        )

        # To match the strain with the masks, we shift the strain in the opposite
        # direction
        result[d][vkey] = masked_expansion(
            shift_data(s, t, -timeshift, axis=1), m, axis=(2, 3)
        )

    return result


def update_marker(
    data: StrainMapData,
    dataset: str,
    label: str,
    region: int,
    component: int,
    marker_idx: int,
    position: int,
):
    """Updates the position of an existing marker in the data object.

    If the marker modified is "ES" (marker_idx = 3), then all markers are updated.
    Otherwise just the chosen one is updated.
    """
    value = data.strain[dataset][label][region][component, position]

    data.strain_markers[dataset][label][region][component, marker_idx, :] = [
        position,
        value,
        position * data.data_files.time_interval(dataset),
    ]
    data.save(["strain_markers", dataset, label])


def update_strain_es_marker(data: StrainMapData, dataset: str, **kwargs):
    """ Updates the strain markers after the ES marker is updated in the velocities.

    The ES marker set in the global radial velocity affects the location of the strain
    markers, so when it is updated, so must be the strain markers."""

    if data.strain.get(dataset, None) is None:
        return

    for d in data.strain.keys():
        labels = [
            s for s in data.strain[d].keys() if s not in ("cylindrical", "radial")
        ]
        initialise_markers(data, d, labels)
        data.save(*[["strain_markers", d, vel] for vel in labels])


def initialise_markers(data: StrainMapData, dataset: str, str_labels: list):
    """Initialises the markers for all the available strains.

    The positions of the markers are given by:
        - Peak systole strain: max/min systole
        - End systole strain: defined with the global radial velocity.
        - Peak strain: max/min of strain during the whole cardiac cycle

    In a healthy patient, the three markers should be roughly at the same position.
    """
    # The location of the ES marker is shifted by an approximate number of frames
    pos_es = int(
<<<<<<< HEAD
        data.markers[dataset]["global"][0, 1, 3, 0]
=======
        data.markers[dataset]["global - Estimated"][0, 1, 3, 0]
>>>>>>> 0ca94486
        - round(data.timeshift / data.data_files.time_interval(dataset))
    )

    # Loop over the region types (global, angular, etc)
    for r in data.strain[dataset].keys():
        if r not in str_labels:
            continue
        else:
            regions = data.strain[dataset][r]

        data.strain_markers[dataset][r] = np.zeros((len(regions), 3, 3, 3), dtype=float)

        # Loop over the individual regions (1 global region, 6 angular regions, etc.)
        for j in range(len(regions)):

            # Loop over the components: longitudinal, radial and circumferential
            extreme = (np.argmin, np.argmax, np.argmin)
            for k in range(len(regions[j])):
                s = data.strain[dataset][r][j, k]

                # Frame location for peak systole strain, end systole and peak strain
                loc = (extreme[k](s[: pos_es + 1]), pos_es, extreme[k](s))

                # Loop over the markers
                for i, pos in enumerate(loc):
                    data.strain_markers[dataset][r][j, k, i, :] = [
                        pos,
                        s[pos],
                        pos * data.data_files.time_interval(dataset),
                    ]


def global_longitudinal_strain(
    disp: np.ndarray,
    markers: Tuple[Dict, ...],
    times: Tuple[float, ...],
    locations: Tuple[float, ...],
    resample=True,
):
    """ Calculates the global longitudinal strain by a line fitting of the displacement.

    It takes into account if the data has been resampled, to pick the correct resampled
    frame from the displacement."""

    ldisp = disp[0].mean(axis=(-2, -1))
    tmin = min(times)
    gls = np.zeros((len(locations), 3))
    for i, m in enumerate(markers):

        # Loop over the markers: PS, ES, P
        # The markers of interest are those corresponding to the longitudinal component
        for j in range(gls.shape[1]):
            pos = int(m["global"][0, 0, j, 0])
            corrected = int(round(times[i] / tmin * pos)) if resample else pos
            gls[i, j] = ldisp[corrected, i]

    return abs(np.polynomial.polynomial.polyfit(locations, gls, 1)[1])


def twist(
    data: StrainMapData, datasets: Tuple[str, ...], nrad: int = 3, nang: int = 24,
) -> LabelledArray:

    vkey = f"cylindrical"
    rkey = f"radial x{nrad}"
    akey = f"angular x{nang}"
    img_axis = tuple(range(len(data.masks[datasets[0]][vkey].shape)))[-2:]

    cyl_iter = (data.masks[d][vkey] for d in datasets)
    m_iter = (data.masks[d][rkey] + 100 * data.masks[d][akey] for d in datasets)
    reduced_vel_map = map(partial(masked_reduction, axis=img_axis), cyl_iter, m_iter)
    radius = coordinates(data, datasets, resample=False, use_frame_zero=False)[1].mean(
        axis=(2, 3)
    )

    vels = (
        np.array([v[2].mean(axis=(1, 2)) - v[2].mean() for v in reduced_vel_map])
        / radius.T
    )

    return LabelledArray(
        dims=["dataset", "frame", "item"],
        coords={"dataset": datasets, "item": ["angular_velocity", "radius"]},
        values=np.stack((vels, radius.T), axis=-1),
    )


def shift_data(
    data: np.ndarray, time_interval: float, timeshift: float, axis: int = 0
) -> np.ndarray:
    """Interpolates the data to account for a timeshift correction."""
    time = np.arange(-1, data.shape[axis] + 1)
    d = np.moveaxis(data, axis, 0)
    d = np.concatenate([d[-1:], d, d[:1]], axis=0)

    shift_frames = int(round(timeshift / time_interval))
    remainder = timeshift - time_interval * shift_frames
    new_time = np.arange(data.shape[axis]) + remainder
    new_data = np.roll(
        interpolate.interp1d(time, d, axis=0)(new_time), -shift_frames, axis=0,
    )
    return np.moveaxis(new_data, 0, axis)


def superpixel_area(masks: np.ndarray, data_shape: tuple, axis: tuple) -> np.ndarray:
    from functools import reduce

    assert data_shape[-len(masks.shape) :] == masks.shape

    mask_max = masks.max()
    nrad, nang = mask_max % 100, mask_max // 100
    nz = np.nonzero(masks)
    xmin, xmax, ymin, ymax = (
        nz[-2].min(),
        nz[-2].max() + 1,
        nz[-1].min(),
        nz[-1].max() + 1,
    )
    smasks = masks[..., xmin : xmax + 1, ymin : ymax + 1]

    shape = [s for i, s in enumerate(data_shape) if i not in axis] + [nrad, nang]
    reduced = np.zeros(shape, dtype=int)

    tile_shape = (
        (data_shape[0],) + (1,) * len(masks.shape)
        if data_shape != masks.shape
        else (1,) * len(masks.shape)
    )

    def reduction(red, idx):
        elements = tuple([...] + [k - 1 for k in idx])
        i = idx[0] + 100 * idx[1]
        red[elements] = np.tile(smasks == i, tile_shape).sum(axis=axis).data
        return red

    return reduce(reduction, product(range(1, nrad + 1), range(1, nang + 1)), reduced)<|MERGE_RESOLUTION|>--- conflicted
+++ resolved
@@ -252,12 +252,8 @@
         )
     # We pick just the first element, representing the pixel locations at time zero.
     # Yeah, this function is an massive overkill and will be changed asap.
-<<<<<<< HEAD
-    result[...] = result[:, :1, ...]
-=======
     if use_frame_zero:
         result[...] = result[:, :1, ...]
->>>>>>> 0ca94486
 
     return resample_interval(result, t_iter) if resample else result
 
@@ -534,39 +530,11 @@
     lreg: int = 6,
 ):
     """Calculate the regional strains (1D curves)."""
-<<<<<<< HEAD
     vkey = "cylindrical"
     gkey = "global"
     akey = "angular x6"
     a24key = "angular x24"
     rkey = "radial x3"
-
-    data_shape = masks[datasets[0]][vkey].shape
-    m_iter = (masks[d][rkey] + 100 * masks[d][a24key] for d in datasets)
-
-    strain = (
-        unresample_interval(reduced_strain, interval, data_shape[1])
-        if resample
-        else reduced_strain
-    )
-
-    # Mask to define the 6x angular and 3x radial regional masks for the reduced strain
-    treg = nrad * nang
-    lmask = (
-        np.ceil(np.arange(1, treg + 1) / treg * lreg)
-        .reshape((nang, nrad))
-        .T[None, None, ...]
-    )
-    rmask = (
-        np.arange(1, nrad + 1)[None, None, :, None] * np.ones(nang)[None, None, None, :]
-    )
-=======
-    vkey = "cylindrical - Estimated"
-    gkey = "global - Estimated"
-    akey = "angular x6 - Estimated"
-    a24key = "angular x24 - Estimated"
-    rkey = "radial x3 - Estimated"
->>>>>>> 0ca94486
 
     data_shape = masks[datasets[0]][vkey].shape
     m_iter = (masks[d][rkey] + 100 * masks[d][a24key] for d in datasets)
@@ -671,11 +639,7 @@
     """
     # The location of the ES marker is shifted by an approximate number of frames
     pos_es = int(
-<<<<<<< HEAD
         data.markers[dataset]["global"][0, 1, 3, 0]
-=======
-        data.markers[dataset]["global - Estimated"][0, 1, 3, 0]
->>>>>>> 0ca94486
         - round(data.timeshift / data.data_files.time_interval(dataset))
     )
 
