import openpyxl as xlsx
import h5py
import numpy as np
from typing import List, Union, Dict, Sequence, Optional
import os
from pathlib import PurePosixPath, PurePath, Path
import sparse
from .sm_data import LabelledArray


def velocity_to_xlsx(filename, data, dataset, vel_label):
    """Exports the chosen velocity to an Excel file.

    It includes 2 or more sheets:

    - Sheet 1 includes some metadata, like patient information, dataset, background
    subtraction method, etc. and the table with the markers information.
    - From sheet 2, includes all the velocities calculated with the same background
        subtraciton method, one per sheet, with the 3 components of the velocity for
        each of the regions.
    """
    wb = xlsx.Workbook()
    background = vel_label.split(" - ")[-1]
    labels = [label for label in data.velocities[dataset] if background in label]

    params_ws = wb.active
    params_ws.title = "Parameters"
    add_metadata(data.metadata(dataset), background, params_ws)
    add_sign_reversal(data.sign_reversal, params_ws)

    colnames = (
        "Parameter",
        "Region",
        "PS",
        "PD",
        "PAS",
        "PS",
        "PD",
        "PAS",
        "ES",
        "PC1",
        "PC2",
        "PC3",
    )

    p = ("Frame", "Velocity (cm/s)", "Norm. Time (s)")

    for l in labels:
        title = l.split(" - ")[0]
        try:
            add_markers(
                data.markers[dataset][l], params_ws, colnames=colnames, p=p, title=title
            )
        except KeyError:
            print(f"Ignoring key '{l}' when exporting velocity markers.")
        add_velocity(data.velocities[dataset][l], wb.create_sheet(title))

    wb.save(filename)
    wb.close()


def strain_to_xlsx(filename, data, dataset, vel_label):
    """Exports the chosen velocity to an Excel file.

    It includes 2 or more sheets:

    - Sheet 1 includes some metadata, like patient information, dataset, background
    subtraction method, etc. and the table with the markers information.
    - From sheet 2, includes all the velocities calculated with the same background
        subtraciton method, one per sheet, with the 3 components of the velocity for
        each of the regions.
    """
    wb = xlsx.Workbook()
    background = vel_label.split(" - ")[-1]
    labels = [
        label
        for label in data.strain[dataset]
        if background in label and "cylindrical" not in label
    ]

    params_ws = wb.active
    params_ws.title = "Parameters"
    add_metadata(data.metadata(dataset), background, params_ws)

    colnames = (
        "Parameter",
        "Region",
        "PS",
        "ES",
        "P",
        "PS",
        "ES",
        "P",
        "PS",
        "ES",
        "P",
    )

    p = ("Frame", "Strain (%)", "Time (s)")

    for l in labels:
        title = l.split(" - ")[0]
        try:
            add_strain_markers(
                data.strain_markers[dataset][l],
                params_ws,
                colnames=colnames,
                p=p,
                title=title,
            )
        except KeyError:
            print(f"Ignoring key '{l}' when exporting strain markers.")
        add_velocity(data.strain[dataset][l], wb.create_sheet(title))

    wb.save(filename)
    wb.close()


def add_metadata(metadata, background, ws):
    """Prepares the metadata of interest to be exported."""
    ws.column_dimensions["A"].width = 15
    for key, value in metadata.items():
        ws.append((key, "", value))

    ws.append(("Background Correction", "", background))


def add_sign_reversal(sign_reversal, ws):
    """Adds the sign reversal information."""
    ws.append(("Sign reversal",))
    for i, key in enumerate(("X", "Y", "Z")):
        ws.append(("", key, str(sign_reversal[i])))


def add_markers(markers, ws, colnames, p, title=None):
    """Adds the markers parameters to the sheet."""
    row = ws.max_row + 2
    ws.merge_cells(start_row=row, start_column=3, end_row=row, end_column=12)
    ws.cell(column=3, row=row, value=title)

    row += 1
    ws.merge_cells(start_row=row, start_column=3, end_row=row, end_column=5)
    ws.merge_cells(start_row=row, start_column=6, end_row=row, end_column=9)
    ws.merge_cells(start_row=row, start_column=10, end_row=row, end_column=12)
    ws.cell(column=3, row=row, value="Longitudinal")
    ws.cell(column=6, row=row, value="Radial")
    ws.cell(column=10, row=row, value="Circumferential")

    ws.append(colnames)

    mask = np.ones(12, dtype=bool)
    mask[[3, 11]] = False
    m = np.array(markers).transpose((3, 0, 1, 2)).reshape((-1, 12))[:, mask]

    reg = len(markers)

    for j in range(len(m)):
        data = m[j].astype(int) if j // reg == 0 else np.around(m[j], 3)
        row_data = [p[j // reg] if j % reg == 0 else "", j % reg + 1] + list(data)
        ws.append(row_data)


def add_strain_markers(markers, ws, colnames, p, title=None):
    """Adds the markers parameters to the sheet."""
    row = ws.max_row + 2
    ws.merge_cells(start_row=row, start_column=3, end_row=row, end_column=9)
    ws.cell(column=3, row=row, value=title)

    row += 1
    ws.merge_cells(start_row=row, start_column=3, end_row=row, end_column=5)
    ws.merge_cells(start_row=row, start_column=6, end_row=row, end_column=8)
    ws.merge_cells(start_row=row, start_column=9, end_row=row, end_column=11)
    ws.cell(column=3, row=row, value="Longitudinal")
    ws.cell(column=6, row=row, value="Radial")
    ws.cell(column=9, row=row, value="Circumferential")

    ws.append(colnames)

    m = np.array(markers).transpose((3, 0, 1, 2)).reshape((-1, 9))

    reg = len(markers)

    for j in range(len(m)):
        data = m[j].astype(int) if j // reg == 0 else np.around(m[j], 3)
        row_data = [p[j // reg] if j % reg == 0 else "", j % reg + 1] + list(data)
        ws.append(row_data)


def add_velocity(velocity, ws):
    """Adds the velocities to the sheet."""
    reg = velocity.shape[0]
    frames = velocity.shape[-1]
    headers = ("Longitudinal", "Radial", "Circumferential")
    for i, header in enumerate(headers):
        ws.cell(column=i * reg + 1, row=1, value=header)

    labels = ("z_Reg{}", "r_Reg{}", "theta_Reg{}")
    ws.append([label.format(r + 1) for label in labels for r in range(reg)])

    for f in range(frames):
        ws.append([velocity[r, i, f] for i in range(len(labels)) for r in range(reg)])

    row = 1
    for i in range(len(headers)):
        ws.insert_cols((i + 1) * (reg + 1))
        if reg > 1:
            ws.merge_cells(
                start_row=1, start_column=row, end_row=1, end_column=row + reg - 1
            )
            row = row + reg + 1


def export_superpixel(data, dataset, filename):
    """ Export superpixel velocity data.

    TODO: Remove in final version.
    """
    from .velocities import px_velocity_curves
    from .strain import coordinates

    vels = px_velocity_curves(data, dataset)
    loc = np.take(coordinates(data, (dataset,), resample=False), 0, axis=2)

    rad = ["endo", "mid", "epi"]
    label = "{} {}"

    def add_superpixel_data(values, ws):

        ws.append(
            [
                label.format(rad[r], a + 1)
                for r in range(values.shape[1])
                for a in range(values.shape[2])
            ]
        )
        for f in range(values.shape[0]):
            ws.append(
                [
                    values[f, r, a]
                    for r in range(values.shape[1])
                    for a in range(values.shape[2])
                ]
            )
        for i in range(values.shape[1]):
            ws.insert_cols((i + 1) * (values.shape[2] + 1))

    wb = xlsx.Workbook()
    ws = wb.active
    ws.title = "Radial"
    add_superpixel_data(vels[1], ws)
    add_superpixel_data(vels[2], wb.create_sheet("Circumferential"))
    add_superpixel_data(loc[1], wb.create_sheet("Loc. radial"))
    add_superpixel_data(loc[2], wb.create_sheet("Loc. angular"))
<<<<<<< HEAD
=======

    wb.save(filename)
    wb.close()


def rotation_to_xlsx(data, filename):
    """Exports rotation data to an excel file."""

    wb = xlsx.Workbook()

    ws = wb.active
    ws.title = "angular_velocity"
    ws.append(data.twist.coords["dataset"])
    ws.append(
        tuple((data.data_files.time_interval(d) for d in data.twist.coords["dataset"]))
    )
    ws.append(())
    for values in (
        data.twist.sel(item="angular_velocity").transpose("frame", "dataset").values
    ):
        ws.append(tuple(values))

    ws = wb.create_sheet("radius")
    ws.append(data.twist.coords["dataset"])
    ws.append(())
    ws.append(())
    for values in data.twist.sel(item="radius").transpose("frame", "dataset").values:
        ws.append(tuple(values))
>>>>>>> 647fe21a

    wb.save(filename)
    wb.close()


def write_hdf5_file(data, filename: Union[h5py.File, str]):
    """Writes the contents of the StrainMap data object to a HDF5 file."""
    f = filename if isinstance(filename, h5py.File) else h5py.File(filename, "a")

    metadata_to_hdf5(f, data.metadata())

    for s in data.stored:
        if s == "sign_reversal":
            if s in f:
                f[s][...] = getattr(data, s)
            else:
                f.create_dataset(s, data=getattr(data, s))
        elif "files" in s:
            if getattr(data, s) is not None:
                paths_to_hdf5(f, f.filename, s, getattr(data, s).files)
        else:
            write_data_structure(f, s, getattr(data, s))


def metadata_to_hdf5(g, metadata):
    """"""
    for key, value in metadata.items():
        g.attrs[key] = value


def write_data_structure(g, name, structure):
    """Recursively populates the hdf5 file with a nested dictionary.

    If any dataset already exist, it gets updated with the new values, otherwise it
    is created.
    """
    group = g[name] if name in g else g.create_group(name, track_order=True)

    for n, struct in structure.items():
        if isinstance(struct, dict):
            write_data_structure(group, n, struct)
        else:
            if n in group:
                del group[n]
            group.create_dataset(n, data=struct, track_order=True)


def to_relative_paths(master: str, paths: List[str]) -> list:
    """Finds the relative paths of "paths" with respect to "master"."""
    import sys

    if sys.platform == "win32":
        return []

    try:
        filenames = [
            str(
                PurePosixPath(
                    Path(os.path.relpath(PurePath(p), PurePath(master).parent))
                )
            ).encode("ascii", "ignore")
            for p in paths
        ]
    except ValueError:
        filenames = []

    return filenames


def paths_to_hdf5(
    g: Union[h5py.File, h5py.Group], master: str, name: str, structure: dict
) -> None:
    """Saves a dictionary with paths as values after calculating the relative path."""
    group = g[name] if name in g else g.create_group(name, track_order=True)

    for n, struct in structure.items():
        if isinstance(struct, dict):
            paths_to_hdf5(group, master, n, struct)
        else:
            if n in group:
                del group[n]
            paths = to_relative_paths(master, struct)
            group.create_dataset(n, data=paths, track_order=True)


def labels_to_group(
    group: h5py.Group, dims: Sequence[str], coords: Dict[str, Sequence]
) -> None:
    """ Save the dimensions and coordinates of a labelled array as a h5 group.
    """
    for d in dims:
        if coords[d] is not None:
            group.create_dataset(d, data=np.array(coords[d], dtype="S10"))
        else:
            group.create_dataset(d, dtype=h5py.Empty("f"))


def labelled_array_to_group(group: h5py.Group, larray: LabelledArray) -> None:
    """ Save a LabelledArray as a h5 group.
    """
    labels_to_group(
        group.create_group("labels", track_order=True), larray.dims, larray.coords
    )
    if isinstance(larray.values, sparse.COO):
        group["values"] = larray.values.data
        group["coords"] = larray.values.coords
        group.attrs["shape"] = larray.values.shape
        group.attrs["fill_value"] = larray.values.fill_value
    else:
        group["values"] = larray.values


def terminal(msg: str, value: Optional[float] = None):
    if value is not None:
        msg = f"{msg}. Progress: {min(1., value) * 100}%"
    print(msg)<|MERGE_RESOLUTION|>--- conflicted
+++ resolved
@@ -251,8 +251,6 @@
     add_superpixel_data(vels[2], wb.create_sheet("Circumferential"))
     add_superpixel_data(loc[1], wb.create_sheet("Loc. radial"))
     add_superpixel_data(loc[2], wb.create_sheet("Loc. angular"))
-<<<<<<< HEAD
-=======
 
     wb.save(filename)
     wb.close()
@@ -281,7 +279,6 @@
     ws.append(())
     for values in data.twist.sel(item="radius").transpose("frame", "dataset").values:
         ws.append(tuple(values))
->>>>>>> 647fe21a
 
     wb.save(filename)
     wb.close()
