--- conflicted
+++ resolved
@@ -1,23 +1,13 @@
 import os
 from itertools import chain
 from pathlib import Path, PurePath, PurePosixPath
-from typing import Dict, List, Optional, Sequence, Union
-
+from typing import Dict, Optional, Sequence, Union, Iterable
+
+import openpyxl as xlsx
+import h5py
 import numpy as np
-import openpyxl as xlsx
-
-import h5py
-<<<<<<< HEAD
-import numpy as np
-from typing import Iterable, Union, Dict, Sequence, Optional
-import os
-from pathlib import PurePosixPath, PurePath, Path
-
 import sparse
 import xarray as xr
-=======
-import sparse
->>>>>>> d5a20435
 
 from .sm_data import LabelledArray
 
