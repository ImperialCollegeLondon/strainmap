from pathlib import Path
from typing import Optional, Text, Union, Tuple
from collections import defaultdict
import numpy as np
import h5py
from functools import reduce

from .readers import read_strainmap_file, DICOMReaderBase, read_folder
from .writers import write_hdf5_file
from .sm_data import LabelledArray


class StrainMapLoadError(Exception):
    pass


def compare_dicts(one, two):
    """Recursive comparison of two (nested) dictionaries with lists and numpy arrays."""
    if not isinstance(one, dict):
        return True
    if one.keys() != two.keys():
        return False

    equal = True
    for key, value in one.items():
        if isinstance(value, dict) and isinstance(two[key], dict):
            equal = compare_dicts(value, two[key]) and equal
        elif not isinstance(value, dict) and not isinstance(two[key], dict):
            if (
                len(value) != len(two[key])
                or not (np.array(value) == np.array(two[key])).all()
            ):
                return False
        else:
            return False

        if not equal:
            return False

    return True


class StrainMapData(object):
    stored = (
        "data_files",
        "bg_files",
        "sign_reversal",
        "segments",
        "zero_angle",
        "markers",
        "strain_markers",
    )

    @classmethod
    def from_folder(cls, data_files: Union[Path, Text, None] = None):
        """Creates a new StrainMap data object from a folder containing DICOMs"""
        data = cls()
        if data_files is not None:
            data = cls(data_files=read_folder(data_files))
            data.save_all()
        return data

    @classmethod
    def from_file(cls, strainmap_file: Union[Path, Text]):
        """Creates a new StrainMap data object from a h5 file."""
        assert Path(strainmap_file).is_file()
        attributes = read_strainmap_file(cls.stored, strainmap_file)
        result = cls.from_folder()
        result.__dict__.update(attributes)
        result.regenerate()
        return result

    def __init__(
        self,
        data_files: Optional[DICOMReaderBase] = None,
        bg_files: Optional[DICOMReaderBase] = None,
        strainmap_file: Optional[h5py.File] = None,
    ):

        self.data_files = data_files
        self.bg_files = bg_files
        self.strainmap_file = strainmap_file
        self.sign_reversal: Tuple[bool, ...] = (False, False, False)
        self.segments: dict = defaultdict(dict)
        self.zero_angle: dict = {}
        self.velocities: dict = defaultdict(dict)
        self.masks: dict = defaultdict(dict)
        self.markers: dict = defaultdict(dict)
        self.strain: dict = defaultdict(dict)
        self.strain_markers: dict = defaultdict(dict)
        self.gls: np.ndarray = np.array([])
<<<<<<< HEAD
=======
        self.twist: Optional[LabelledArray] = None
>>>>>>> 647fe21a

    @property
    def rebuilt(self):
        """Flag to indicate if data structure has been rebuilt after loading."""
        return all([k in self.velocities.keys() for k in self.markers.keys()])

    def add_paths(
        self,
        data_files: Union[Path, Text, None] = None,
        bg_files: Union[Path, Text, None] = None,
    ):
        """Adds data and/or phantom paths to the object."""
        if data_files is not None:
            self.data_files = read_folder(data_files)
        if bg_files is not None:
            self.bg_files = read_folder(bg_files)
        if data_files is not None or bg_files is not None:
            if not self.rebuilt:
                self.regenerate()
            self.save_all()
            return True
        return False

    def add_h5_file(self, strainmap_file: Union[Path, Text]):
        """Creates anew h5 file in the given path and add it to the structure."""
        if not str(strainmap_file).endswith(".h5"):
            return False
        self.strainmap_file = h5py.File(strainmap_file, "a")
        self.save_all()
        return True

    def regenerate(self):
        """We create placeholders for the velocities that were expected.

        The velocities and masks will be created at runtime, just when needed."""
        from .quick_segmentation import effective_centroid, centroid

        # If there is no data paths yet, we postpone the regeneration.
        if self.data_files == ():
            return

        # TODO: Remove when consolidated. Regenerate the centroid
        for d in self.zero_angle:
            img_shape = self.data_files.mag(d).shape[1:]
            raw_centroids = centroid(self.segments[d], slice(None), img_shape)
            self.zero_angle[d][..., 1] = effective_centroid(raw_centroids, window=3)

        for dataset, markers in self.markers.items():
            for k in markers.keys():
                self.velocities[dataset][k] = None

            # TODO To remove! Hack to add the radial data on legacy h5 files.
            self.velocities[dataset]["radial x3 - Estimated"] = None

        # TODO: Remove when consolidated. Heal the septum mid-point
        default = None
        for dataset, za in self.zero_angle.items():
            if np.isnan(za[..., 0]).any():
                za[..., 0] = default
                self.save(["zero_angle", dataset])
            else:
                default = za[..., 0].copy()

    def metadata(self, dataset=None):
        """Retrieve the metadata from the DICOM files"""
        if dataset is None:
            output = dict()
            dataset = self.data_files.datasets[0]
        else:
            output = {"Dataset": dataset}

        patient_data = self.data_files.tags(dataset)
        output.update(
            {
                "Patient Name": str(patient_data.get("PatientName", "")),
                "Patient DOB": str(patient_data.get("PatientBirthDate", "")),
                "Date of Scan": str(patient_data.get("StudyDate", "")),
            }
        )
        return output

    def save_all(self):
        """Saves the data to the hdf5 file, if present."""
        if self.strainmap_file is None or self.data_files is None:
            return

        write_hdf5_file(self, self.strainmap_file)

    def save(self, *args):
        """Saves specific datasets to the hdf5 file.

        Each dataset to be saved must be defined as a list of keys, where key[0] must be
        one of the StrainMapData attributes (segments, velocities, etc.)
        """
        if self.strainmap_file is None:
            return

        for keys in args:
            assert keys[0] in self.stored, f"{keys[0]} is not storable."
            s = "/".join(keys)
            names = [getattr(self, keys[0])] + keys[1:]
            if s in self.strainmap_file:
                del self.strainmap_file[s]
            self.strainmap_file.create_dataset(
<<<<<<< HEAD
                s, data=reduce(lambda x, y: x[y], names), track_order=True
=======
                s, data=reduce(lambda x, y: x[y], keys), track_order=True
>>>>>>> 647fe21a
            )

    def delete(self, *args):
        """ Deletes the chosen dataset or group from the hdf5 file.

        Each dataset to be saved must be defined as a list of keys, where key[0]
        must be one of the StrainMapData attributes (segments, velocities, etc.)
        """
        if self.strainmap_file is None:
            return

        for keys in args:
            s = "/".join(keys)
            if s in self.strainmap_file:
                del self.strainmap_file[s]

    def __eq__(self, other) -> bool:
        """Compares two StrainMapData objects.

        The "strainmap_file" attribute is ignored as it might have different values."""
        equal = self.sign_reversal == other.sign_reversal
        keys = set(self.__dict__.keys())
        for k in keys:
            equal = equal and compare_dicts(getattr(self, k), getattr(other, k))
        return equal<|MERGE_RESOLUTION|>--- conflicted
+++ resolved
@@ -89,10 +89,7 @@
         self.strain: dict = defaultdict(dict)
         self.strain_markers: dict = defaultdict(dict)
         self.gls: np.ndarray = np.array([])
-<<<<<<< HEAD
-=======
         self.twist: Optional[LabelledArray] = None
->>>>>>> 647fe21a
 
     @property
     def rebuilt(self):
@@ -197,11 +194,7 @@
             if s in self.strainmap_file:
                 del self.strainmap_file[s]
             self.strainmap_file.create_dataset(
-<<<<<<< HEAD
                 s, data=reduce(lambda x, y: x[y], names), track_order=True
-=======
-                s, data=reduce(lambda x, y: x[y], keys), track_order=True
->>>>>>> 647fe21a
             )
 
     def delete(self, *args):
