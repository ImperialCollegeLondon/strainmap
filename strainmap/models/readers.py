from __future__ import annotations

import glob
import os
import re
from abc import ABC, abstractmethod
from collections import defaultdict
from pathlib import Path, PurePath, PurePosixPath
from typing import (
    Dict,
    List,
    Optional,
    Text,
    Tuple,
    Union,
    Sequence,
    Any,
)

import h5py
import numpy as np
import pandas as pd
import xarray as xr
import sparse
import pydicom
from natsort import natsorted
from functools import lru_cache

from .sm_data import LabelledArray


def chunks(lst, n):
    """Yield successive n-sized chunks from lst.

    Function taken from https://stackoverflow.com/a/312464/3778792
    """
    for i in range(0, len(lst), n):
        yield lst[i : i + n]


def parallel_spirals(header):
    """Checks if ParallelSpirals is in the tSequenceFileName."""
    try:
        tSequenceFileName = re.search('tSequenceFileName\t = \t""(.*)""', header)
        if tSequenceFileName is None:
            return False
        return (
            re.search(r"(.*)Parallel(.?)Spirals(.?)", tSequenceFileName[1]) is not None
        )
    except TypeError:
        return False


def velocity_sensitivity(header) -> np.ndarray:
    """Obtains the in-plane and out of plane velocity sensitivity (scale)."""
    z = float(re.search(r"asElm\[0\].nVelocity\t = \t(.*)", header)[1])
    r = float(re.search(r"asElm\[1\].nVelocity\t = \t(.*)", header)[1])
    theta = float(re.search(r"asElm\[2\].nVelocity\t = \t(.*)", header)[1])

    return np.array((z, r, theta)) * 2


def phase_encoding(filename) -> tuple:
    """Indicates if X and Y Phases should be swapped and the velocity sign factors."""
    ds = pydicom.dcmread(filename)
    swap = ds.InPlanePhaseEncodingDirection == "ROW"
    signs = np.array([-1, 1, -1]) if swap else np.array([1, -1, 1])
    return swap, signs


def read_images(filenames: Sequence[str]) -> np.ndarray:
    """Returns the images for a given series and var."""
    return np.array([pydicom.dcmread(f).pixel_array for f in filenames])


def read_strainmap_file(stored: Tuple, filename: Union[Path, Text]) -> dict:
    """Reads a StrainMap file with existing information on previous segmentations."""
    if str(filename).endswith(".h5"):
        return read_h5_file(stored, filename)
    else:
        raise RuntimeError("File type not recognised by StrainMap.")


def read_h5_file(stored: Tuple, filename: Union[Path, Text]) -> dict:
    """Reads a HDF5 file."""
    sm_file = h5py.File(filename, "a")
    attributes = dict(strainmap_file=sm_file)

    to_rename = {}

    def search_to_rename(name: str):
        if " - " in name:
            new_name = name.split(" - ")[0]
            to_rename[name] = new_name

    sm_file.visit(search_to_rename)
    for k, v in to_rename.items():
        sm_file.move(k, v)

    for s in stored:
        if s not in sm_file and s not in sm_file.attrs:
            continue

        if s == "sign_reversal":
            attributes[s] = tuple(sm_file[s][...])
        elif s == "orientation":
            attributes[s] = str(sm_file[s][...])
        elif s == "timeshift":
            # TODO Simplify in the final version. Current design "heals" existing files
            if s in sm_file.attrs:
                attributes[s] = sm_file.attrs[s]
            elif s in sm_file:
                del sm_file[s]
                continue
        elif "files" in s:
            base_dir = paths_from_hdf5(defaultdict(dict), filename, sm_file[s])
            if base_dir is None:
                attributes[s] = ()
            else:
                attributes[s] = read_folder(base_dir)
        else:
            attributes[s] = defaultdict(dict)
            read_data_structure(attributes[s], sm_file[s])

    return attributes


def read_data_structure(g, structure):
    """Recursively populates the StrainData object with the contents of the hdf5
    file."""
    for n, struct in structure.items():
        if isinstance(struct, h5py.Group):
            if len(struct.keys()) == 0:
                del structure[n]
                continue
            read_data_structure(g[n], struct)
        else:
            g[n] = struct[...]


def from_relative_paths(master: str, paths: List[bytes]) -> list:
    """Transform a list of relative paths to a given master to absolute paths."""
    import sys

    if sys.platform == "win32":
        return []

    return [
        str((Path(master).parent / PurePath(PurePosixPath(p.decode()))).resolve())
        for p in paths
    ]


def paths_from_hdf5(g, master, structure):
    """Populates the StrainData object with the paths contained in the hdf5 file."""
    base_dir = None
    for n, struct in structure.items():
        if isinstance(struct, h5py.Group):
            base_dir = paths_from_hdf5(g[n], master, struct)
        else:
            filenames = from_relative_paths(master, struct[...])
            if len(filenames) > 0 and all(map(os.path.isfile, filenames)):
                g[n] = filenames
                base_dir = Path(filenames[0]).parent

    return base_dir


def extract_strain_markers(
    h5file: Union[Path, h5py.File],
    datasets: Dict[str, str],
    regions: Dict[str, Sequence[str]],
    colnames: Sequence[str] = ("Slice", "Region", "Component", "PSS", "ESS", "PS",),
) -> pd.DataFrame:
    """Extracts as a DataFrame from a h5 file the strain markers.

    Only the datasets and regions requested are extracted and their names replaced by
    the corresponding values in the dictionaries. For regions, the entry for a given
    regional group should contain as many labels as regions in that group.

    Args:
        h5file (h5py.File): Opened h5File to extract the data from.
        datasets (Dict[str, str]): Dictionary with the datasets of interests and the
            replacing names.
        regions (Dict[str, Sequence[str]]): Dictionary with the regions of interest and
            the names of each of the individual regions.
        colnames (Sequence[str]): Sequence of names for the columns.

    Returns:
        Dataframe with the extracted data.
    """
    data: List[List[Any]] = []
    markers = (
        h5py.File(h5file, "r")["strain_markers"]
        if isinstance(h5file, Path)
        else h5file["strain_markers"]
    )

    # Loop over datasets
    for n, struct in markers.items():
        if n not in datasets:
            continue

        # Loop over regional groups (global, angular, etc.)
        for r, regdata in struct.items():
            if r not in regions:
                continue

            # Loop over the individual regions (global, AL, AS, I, etc.)
            for k, label in enumerate(regions[r]):

                # Loop over the components
                for j, comp in enumerate(("Longitudinal", "Radial", "Circumferential")):
                    data.append([datasets[n], label, comp])

                    # Loop over the PSS, ESS and PS markers
                    for i in range(regdata.shape[2]):
                        data[-1].append(regdata[k, j, i, 1])

    return pd.DataFrame(data, columns=colnames)


class DICOMReaderBase(ABC):
    """Base class for all the DICOM file readers."""

    @property
    @abstractmethod
    def vars(self) -> dict:
        """Equivalence between general var names and actual ones.

        eg. [Mag, PhaseX, PhaseY, PhaseZ] -> [MagZ, PhaseX, PhaseY, PhaseZ]
        """

    @staticmethod
    @abstractmethod
    def belongs(path: Union[Path, Text]) -> bool:
        """Indicates if the input file is compatible with this reader_class.

        This could be by analysing the filename itself or some specific content within
        the file.
        """

    @classmethod
    @abstractmethod
    def factory(cls, path: Union[Path, Text]):
        """Reads the dicom files in the directory indicated in path."""

    def __init__(self, files: xr.DataArray):
        self.files = files

    @property
    def frames(self) -> int:
        """ Number of frames per dataset. """
        return self.files.sizes["frame"]

    @property
    def datasets(self) -> List[str]:
        """List of datasets available in the files."""
        return self.files.cine.values.tolist()

    @property
    def is_avail(self) -> Union[str, bool]:
        """Provides the first filename or False if there are no files."""
        return (
            False if self.files[0, 0, 0].item() is None else self.files[0, 0, 0].item()
        )

    @property
    @abstractmethod
    def sensitivity(self) -> np.ndarray:
        """Obtains the in-plane and out of plane velocity sensitivity (scale)."""

    def phase_encoding(self, dataset: str) -> tuple:
        """Indicates if X-Y Phases should be swapped and the velocity sign factors."""
<<<<<<< HEAD
        return image_orientation(self.files.sel(cine=dataset)[0, 0].item())
=======
        return phase_encoding(list(self.files[dataset].values())[0][0])
>>>>>>> d5a20435

    def tags(self, dataset: str, var: Optional[str] = None) -> dict:
        """Dictionary with the tags available in the DICOM files."""
        data_dict = dict()

        if var is not None:
            filename = self.files.sel(cine=dataset, raw_comp=self.vars[var])[0].item()
        else:
            filename = self.files.sel(cine=dataset)[0, 0].item()

        if filename is not None:
            data = pydicom.dcmread(filename)

            for i, d in enumerate(data.dir()):
                data_dict[d] = getattr(data, d)

        return data_dict

    def tag(self, dataset: str, tag: str) -> Any:
        """Return the requested tag from the first file of chosen dataset."""
        filename = self.files.sel(cine=dataset)[0, 0].item()

        if filename is not None:
            return getattr(pydicom.dcmread(filename), tag)

    @abstractmethod
    def cine_loc(self, dataset: str) -> float:
        """Returns the cine location in cm from the isocentre."""

    @abstractmethod
    def pixel_size(self, dataset: str) -> float:
        """Returns the pixel size in cm."""

    @abstractmethod
    def time_interval(self, dataset: str) -> float:
        """Returns the frame time interval in seconds."""

    @abstractmethod
    def mag(self, dataset: str) -> np.ndarray:
        """Provides the magnitude data corresponding to the chosen dataset.

        The expected shape of the array is [frames, xpoints, ypoints].
        """

    @abstractmethod
    def phase(self, dataset: str) -> np.ndarray:
        """Provides the Phase data corresponding to the chosen dataset.

        The expected shape of the array is [3, frames, xpoints, ypoints]. The components
        should follow the order PhaseX -> PhaseY -> PhaseZ.
        """

    @abstractmethod
    def images(self, dataset: str) -> xr.DataArray:
        """Returns one specific component of all the image data."""


DICOM_READERS = []
"""List of available DICOM readers."""


def register_dicom_reader(reader_class):
    """Registers the reader_class in the list of available readers."""
    if issubclass(reader_class, DICOMReaderBase) and set(reader_class.vars.keys()) == {
        "mag",
        "x",
        "y",
        "z",
    }:
        DICOM_READERS.append(reader_class)
    return reader_class


def read_folder(path: Union[Path, Text, None]) -> Optional[DICOMReaderBase]:
    """Find a reader appropriate to read the contents of the given folder."""
    for r in DICOM_READERS:
        if r.belongs(path):
            return r.factory(path)
    return None


@register_dicom_reader
class DICOM(DICOMReaderBase):

    variables = ["MagAvg", "PhaseZ", "PhaseX", "PhaseY", "RefMag"]

    vars = {"mag": "MagAvg", "z": "PhaseZ", "x": "PhaseX", "y": "PhaseY"}

    @staticmethod
    def belongs(path: Union[Path, Text]) -> bool:
        """Indicates if the input folder is compatible with this reader_class."""
        path = str(Path(path) / "*.dcm")
        filenames = sorted(glob.glob(path))
        return (
            len(filenames) > 0
            and all([len(Path(p).stem.split(".")) == 13 for p in filenames])
            and "ImageComments" in pydicom.dcmread(filenames[0])
        )

    @classmethod
    def factory(cls, path: Union[Path, Text]) -> DICOM:
        """Reads in the legacy Dicom data files."""
        pattern = str(Path(path) / "*.*.*.*.1.*.*.*.*.*.*.*.*.dcm")
        filenames = chunks(natsorted(glob.glob(pattern)), len(cls.variables))

        cine = []
        data = []
        for f in filenames:
            if len(f) != len(cls.variables):
                continue

            ds = pydicom.dcmread(f[0])
            header = ds[("0021", "1019")].value.decode()
            if not parallel_spirals(header):
                continue

            cine.append(f"{ds.SeriesNumber} {ds.SeriesDescription}")
            data.append([])

            for i, var in enumerate(cls.variables):
                num = Path(f[i]).stem.split(".")[3]
                data[-1].append(
                    natsorted(
                        glob.glob(
                            str(Path(path) / f"*.*.*.{num}.*.*.*.*.*.*.*.*.*.dcm")
                        )
                    )
                )

        return cls(
            xr.DataArray(
                data,
                dims=["cine", "raw_comp", "frame"],
                coords={"cine": cine, "raw_comp": cls.variables},
            )
        )

    @property
    def sensitivity(self) -> np.ndarray:
        """Obtains the in-plane and out of plane velocity sensitivity (scale)."""
        ds = pydicom.dcmread(self.is_avail)
        header = ds[("0021", "1019")].value.decode()
        return velocity_sensitivity(header)

    def cine_loc(self, dataset: str) -> float:
        """Returns the cine location in cm from the isocentre."""
        return float(self.tags(dataset)["SliceLocation"]) / 10.0

    def pixel_size(self, dataset: str) -> float:
        """Returns the pixel size in cm."""
        return float(self.tags(dataset)["PixelSpacing"][0]) / 10.0

    def time_interval(self, dataset: str) -> float:
        """Returns the frame time interval in seconds."""
        return float(self.tags(dataset)["ImageComments"].split(" ")[1]) / 1000.0 / 50

    def mag(self, dataset: str) -> np.ndarray:
        """Provides the Magnitude data corresponding to the chosen dataset."""
        return read_images(self.files.sel(cine=dataset, raw_comp="MagAvg").values)

    def phase(self, dataset: str) -> np.ndarray:
        """Provides the Phase data corresponding to the chosen dataset."""
        phasex = read_images(self.files.sel(cine=dataset, raw_comp="PhaseX").values)
        phasey = read_images(self.files.sel(cine=dataset, raw_comp="PhaseY").values)
        phasez = read_images(self.files.sel(cine=dataset, raw_comp="PhaseZ").values)

        return np.stack((phasex, phasey, phasez))

    @lru_cache(1)
    def images(self, dataset: str) -> xr.DataArray:
        """Provides the Phase data corresponding to the chosen dataset."""
        mag = read_images(self.files.sel(cine=dataset, raw_comp="MagAvg").values)
        phasex = read_images(self.files.sel(cine=dataset, raw_comp="PhaseX").values)
        phasey = read_images(self.files.sel(cine=dataset, raw_comp="PhaseY").values)
        phasez = read_images(self.files.sel(cine=dataset, raw_comp="PhaseZ").values)

        return xr.DataArray(
            np.stack((mag, phasex, phasey, phasez)),
            dims=["comp", "frame", "row", "col"],
            coords={
                "comp": ["mag", "x", "y", "z"],
                "frame": np.arange(0, mag.shape[0]),
                "cine": dataset,
            },
        )


def labels_from_group(group: h5py.Group) -> Tuple[Sequence[str], Dict[str, Sequence]]:
    """ Reads the labels from a h5 group and return dimensions and coordinates. """
    dims: Sequence[str] = tuple(group.keys())
    coords: Dict[str, Sequence] = {
        d: None if group[d].shape is None else list(group[d][...].astype(np.str))
        for d in dims
    }
    return dims, coords


def group_to_labelled_array(group: h5py.Group) -> LabelledArray:
    """ Reads labels and values from a h5 group and constructs a labelled array.
    """
    assert "labels" in group, "Missing 'labels' information."
    assert "values" in group, "Missing 'values' information."

    if "fill_value" in group.attrs:
        data = group["values"][...]
        coords = group["coords"][...]
        shape = tuple(group.attrs["shape"][...])
        fill_value = group.attrs["fill_value"]
        values = sparse.COO(
            coords=coords, data=data, shape=shape, fill_value=fill_value
        )
    else:
        values = group["values"][...]

    dims, coords = labels_from_group(group["labels"])

    return LabelledArray(dims, coords, values)<|MERGE_RESOLUTION|>--- conflicted
+++ resolved
@@ -272,11 +272,7 @@
 
     def phase_encoding(self, dataset: str) -> tuple:
         """Indicates if X-Y Phases should be swapped and the velocity sign factors."""
-<<<<<<< HEAD
-        return image_orientation(self.files.sel(cine=dataset)[0, 0].item())
-=======
-        return phase_encoding(list(self.files[dataset].values())[0][0])
->>>>>>> d5a20435
+        return phase_encoding(self.files.sel(cine=dataset)[0, 0].item())
 
     def tags(self, dataset: str, var: Optional[str] = None) -> dict:
         """Dictionary with the tags available in the DICOM files."""
