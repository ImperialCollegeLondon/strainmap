--- conflicted
+++ resolved
@@ -33,23 +33,12 @@
     )[dataset_name]
     phase = images.phase * scale
 
-<<<<<<< HEAD
-    if phantom:
-        phantom = (
-            list(
-                images_to_numpy(
-                    read_all_images({dataset_name: data.bg_files[dataset_name]})
-                ).values()
-            )[0].phase
-            / 4096
-=======
     if len(data.bg_files) > 0 and phantom:
         phantom_phase = (
             images_to_numpy(
                 read_all_images({dataset_name: data.bg_files[dataset_name]})
             )[dataset_name].phase
             * scale
->>>>>>> 3a93d517
         )
 
     else:
