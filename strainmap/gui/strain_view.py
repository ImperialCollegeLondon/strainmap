--- conflicted
+++ resolved
@@ -107,15 +107,13 @@
         resample = ttk.Checkbutton(
             master=strain_frame, text="Resample RR", variable=self.resample
         )
-<<<<<<< HEAD
         recalc_btn = ttk.Button(
             master=strain_frame, text="Recalculate", command=self.recalculate
-=======
+        )
         timeshift_lbl = ttk.Label(strain_frame, text="Time shift (s):")
         timeshift = ttk.Entry(strain_frame, textvariable=self.timeshift_var)
         recalc = ttk.Button(
             master=strain_frame, text="Recalculate strain", command=self.recalculate
->>>>>>> 1ff5e8c7
         )
 
         # Strain frame
@@ -158,20 +156,13 @@
         ex_last.grid(row=1, column=0, sticky=tk.NSEW, padx=5)
         effective.grid(row=0, column=1, sticky=tk.NSEW, padx=5)
         resample.grid(row=1, column=1, sticky=tk.NSEW, padx=5)
-<<<<<<< HEAD
         recalc_btn.grid(row=0, column=2, rowspan=2, sticky=tk.NSEW, padx=5)
-        self.output_frame.grid(row=0, column=2, sticky=tk.NSEW, padx=5)
-        self.gls_frame.grid(row=0, column=3, sticky=tk.NSEW)
+        timeshift_lbl.grid(row=0, column=2, sticky=tk.NSEW, padx=5)
+        timeshift.grid(row=1, column=2, sticky=tk.NSEW, padx=5)
+        self.output_frame.grid(row=0, column=3, sticky=tk.NSEW, padx=5)
+        self.gls_frame.grid(row=0, column=4, sticky=tk.NSEW)
         export_btn.grid(row=0, column=98, sticky=tk.NSEW, padx=5)
         export_twist_btn.grid(row=0, column=99, sticky=tk.NSEW, padx=5)
-=======
-        recalc.grid(row=2, column=0, columnspan=2, sticky=tk.NSEW, padx=5)
-        timeshift_lbl.grid(row=0, column=2, sticky=tk.NSEW, padx=5)
-        timeshift.grid(row=1, column=2, sticky=tk.NSEW, padx=5)
-        self.output_frame.grid(row=0, column=2, rowspan=3, sticky=tk.NSEW, padx=5)
-        for i, l in enumerate(self.gls_lbl):
-            l.grid(row=i, column=99, sticky=tk.NSEW, padx=5)
->>>>>>> 1ff5e8c7
         for i, table in enumerate(self.param_tables):
             table.grid(row=0, column=i, sticky=tk.NSEW, padx=5)
 
