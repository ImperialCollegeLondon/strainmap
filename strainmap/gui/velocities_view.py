import tkinter as tk
from tkinter import ttk
import tkinter.filedialog
import re

import numpy as np
from matplotlib import pyplot as plt
from matplotlib.backends.backend_tkagg import FigureCanvasTkAgg, NavigationToolbar2Tk
from matplotlib.figure import Figure

from .base_window_and_task import Requisites, TaskViewBase, register_view
from .figure_actions_manager import FigureActionsManager
from .figure_actions import Markers, SimpleScroller


def get_sa_location(dataset):
    pattern = r"[sS][aA]([0-9])"
    m = re.search(pattern, dataset)
    return int(m.group(1)) if hasattr(m, "group") else 99


@register_view
class VelocitiesTaskView(TaskViewBase):

    requisites = Requisites.SEGMENTED
    axes_lbl = ("_long", "_rad", "_circ")
    marker_idx = {"PS": 0, "PD": 1, "PAS": 2, "PC1": 0, "PC2": 1, "PC3": 2, "ES": 3}

    def __init__(self, root, controller):

        super().__init__(
            root,
            controller,
            button_text="Velocities",
            button_image="speed.gif",
            button_row=2,
        )
        self.rowconfigure(1, weight=1)
        self.columnconfigure(0, weight=1)

        self.visualise_frame = None
        self.datasets_box = None
        self.datasets_var = tk.StringVar(value="")
        self.velocities_frame = None
        self.velocities_var = tk.StringVar(value="")
        self.plot = None
        self.regional_fig = None
        self.param_tables = []
        self.current_region = 0
        self.images = None
        self.update_vel_btn = None
        self.export_btn = None
        self.export_super_btn = None
        self.reverse_vel_var = (
            tk.BooleanVar(value=False),
            tk.BooleanVar(value=False),
            tk.BooleanVar(value=False),
        )
        self.reverse_status = (False, False, False)
        self.orientation_var = tk.StringVar(value=self.data.orientation)

        # Figure-related variables
        self.fig = None
        self.axes = None
        self.maps = None
        self.vel_lines = None
        self.vel_masks = None
        self.cbar = None
        self.limits = None
        self.marker_artists = None
        self.vel_lim = dict()
        self.fixed_markers = []

        self.create_controls()

    def create_controls(self):
        """ Creates all the widgets of the view. """
        # Top frames
        control = ttk.Frame(master=self)
        control.columnconfigure(49, weight=1)
        self.visualise_frame = ttk.Frame(master=self)
        self.visualise_frame.columnconfigure(0, weight=1)
        self.visualise_frame.rowconfigure(0, weight=1)
        info = ttk.Frame(master=self)
        info.columnconfigure(0, weight=1)
        info.columnconfigure(1, weight=1)
        info.columnconfigure(2, weight=1)

        # Dataset frame
        dataset_frame = ttk.Labelframe(control, text="Datasets:", borderwidth=0)
        dataset_frame.columnconfigure(0, weight=1)

        self.datasets_box = ttk.Combobox(
            master=dataset_frame,
            textvariable=self.datasets_var,
            values=[],
            state="readonly",
        )
        self.datasets_box.bind("<<ComboboxSelected>>", self.dataset_changed)

        # Velocities frame
        self.velocities_frame = ttk.Labelframe(control, text="Velocities:")

        # Information frame
        marker_lbl = (("PS", "PD", "PAS"), ("PS", "PD", "PAS"), ("PC1", "PC2", "PC3"))
        for labels in marker_lbl:
            self.param_tables.append(ttk.Treeview(info, height=8))
            self.param_tables[-1].tag_configure("current", background="#f8d568")
            self.param_tables[-1].tag_configure("others", background="#FFFFFF")
            self.param_tables[-1]["columns"] = labels
            self.param_tables[-1].heading("#0", text="Region")
            self.param_tables[-1].column("#0", width=110, stretch=tk.YES)

            for l in labels:
                self.param_tables[-1].heading(l, text=l)
                self.param_tables[-1].column(l, width=80, stretch=tk.YES, anchor=tk.E)

        # Sign reversal frame
        reversal_frame = ttk.Labelframe(control, text="Reverse sign:")
        x = ttk.Checkbutton(
            reversal_frame,
            text="X",
            variable=self.reverse_vel_var[0],
            command=self.reversal_checked,
        )
        y = ttk.Checkbutton(
            reversal_frame,
            text="Y",
            variable=self.reverse_vel_var[1],
            command=self.reversal_checked,
        )
        z = ttk.Checkbutton(
            reversal_frame,
            text="Z",
            variable=self.reverse_vel_var[2],
            command=self.reversal_checked,
        )
        self.update_vel_btn = ttk.Button(
            control,
            text="Update",
            command=self.recalculate_velocities,
            state="disabled",
        )

        orientation_frame = ttk.Labelframe(control, text="Orientation:")
        ttk.Radiobutton(
            orientation_frame,
            text="CW",
            value="CW",
            variable=self.orientation_var,
            command=self.change_orientation,
        ).grid(row=0, column=0, sticky=tk.NSEW)
        ttk.Radiobutton(
            orientation_frame,
            text="CCW",
            value="CCW",
            variable=self.orientation_var,
            command=self.change_orientation,
        ).grid(row=0, column=1, sticky=tk.NSEW)

        self.export_btn = ttk.Button(
            control, text="To Excel", command=self.export, state="disabled"
        )
        self.export_super_btn = ttk.Button(
            control,
            text="Export superpixels",
            command=self.export_superpixel,
            state="disabled",
        )

        # Grid all the widgets
        control.grid(row=0, column=0, sticky=tk.NSEW, pady=5)
        self.visualise_frame.grid(row=1, column=0, sticky=tk.NSEW, padx=5, pady=5)
        info.grid(row=2, column=0, sticky=tk.NSEW, pady=5)
        dataset_frame.grid(row=0, column=0, sticky=tk.NSEW, padx=5)
        self.datasets_box.grid(row=0, column=0, sticky=tk.NSEW)
<<<<<<< HEAD
        self.velocities_frame.grid(row=0, column=3, rowspan=3, sticky=tk.NSEW, padx=5)
        for i, table in enumerate(self.param_tables):
            table.grid(row=0, column=i, sticky=tk.NSEW, padx=5)
        reversal_frame.grid(row=0, column=98, rowspan=2, sticky=tk.NSEW, padx=5)
=======
        # bg_frame.grid(row=1, column=0, sticky=tk.NSEW, padx=5)
        # self.bg_box.grid(row=0, column=0, sticky=tk.NSEW)
        reversal_frame.grid(row=0, column=1, sticky=tk.NSEW, padx=5)
>>>>>>> d5a20435
        x.grid(row=0, column=0, sticky=tk.NSEW, padx=5)
        y.grid(row=0, column=1, sticky=tk.NSEW, padx=5)
        z.grid(row=0, column=2, sticky=tk.NSEW, padx=5)
        self.update_vel_btn.grid(row=0, column=2, sticky=tk.NSEW, padx=5)
        orientation_frame.grid(row=0, column=3, sticky=tk.NSEW, padx=5)
        self.velocities_frame.grid(row=0, column=4, sticky=tk.NSEW, padx=5)
        self.export_btn.grid(row=0, column=98, sticky=tk.NSEW, padx=5)
        self.export_super_btn.grid(row=0, column=99, sticky=tk.NSEW, padx=5)

        for i, table in enumerate(self.param_tables):
            table.grid(row=0, column=i, sticky=tk.NSEW, padx=5)

    def dataset_changed(self, *args):
        """Updates the view when the selected dataset is changed."""
        current = self.datasets_var.get()
        self.images = self.data.data_files.mag(current)
        if self.data.velocities.get(current):
            self.update_velocities_list(current)
        else:
            self.calculate_velocities(current)

        self.replot()

    def recalculate_velocities(self):
        """Recalculate velocities after a sign reversal."""
        self.update_vel_btn.state(["disabled"])
        dataset = self.datasets_var.get()
        self.calculate_velocities(dataset)
        self.replot()

    def reversal_checked(self):
        """Enables/disables de update velocities button if amy sign reversal changes."""
        if tuple(var.get() for var in self.reverse_vel_var) != self.data.sign_reversal:
            self.update_vel_btn.state(["!disabled"])
        else:
            self.update_vel_btn.state(["disabled"])

    def change_orientation(self):
        """Change the orientation CW <-> CCW of the angular regions of all cines"""
        if self.orientation_var.get() != self.data.orientation:
            self.data.set_orientation(self.orientation_var.get())
            if "24" in self.velocities_var.get():
                self.replot()
            else:
                self.populate_tables()

    def find_velocity_limits(self, vel_label):
        """Finds suitable maximum and minimum for the velocity plots."""
        vel = self.data.velocities[self.datasets_var.get()][vel_label]
        for i, label in enumerate(self.axes_lbl):
            m = (vel[:, i, :].max() - vel[:, i, :].min()) * 0.10
            self.vel_lim[label] = (vel[:, i, :].min() - m, vel[:, i, :].max() + m)

    def display_plots(self, show=True):
        """Show/hide the plots"""
        if show:
            self.visualise_frame.grid(row=1, column=0, sticky=tk.NSEW, padx=5, pady=5)
            self.export_btn.state(["!disabled"])
            self.export_super_btn.state(["!disabled"])
            self.controller.window.update()
        else:
            self.visualise_frame.grid_forget()
            self.export_btn.state(["disabled"])
            self.export_super_btn.state(["disabled"])
            self.controller.window.update()

    def replot(self):
        """Updates the plot to show the chosen velocity."""
        dataset = self.datasets_var.get()
        vel_label = self.velocities_var.get()

        self.find_velocity_limits(vel_label)
        if self.data.velocities[dataset][vel_label].shape[0] == 24:
            self.color_plots(dataset, vel_label)
        elif self.fig is None or self.current_region == -1:
            self.current_region = 0
            self.markers_figure(
                self.velocities,
                self.velocity_maps,
                self.images,
                self.markers[self.current_region],
            )
            self.populate_tables()
        else:
            self.current_region = -1
            self.scroll()
            self.draw()
            self.populate_tables()

<<<<<<< HEAD
=======
        self.display_plots(True)
        self.bg_var.set(self.velocities_var.get().split(" - ")[-1])

>>>>>>> d5a20435
    def color_plots(self, dataset, vel_label):
        """Creates the color plots for the case of 24 angular regions."""
        gmark = self.data.markers[dataset]["global"][0]
        markers_idx = gmark[:, :3, 0].flatten()
        self.fig = colour_figure(
            self.data.velocities[dataset][vel_label],
            self.region_labels(6),
            markers_idx,
            self.visualise_frame,
        )
        self.fig.canvas.draw_idle()
        self.current_region = -1
        markers = self.data.markers[dataset][vel_label.replace("24", "6")]
        self.populate_tables(markers)

    def marker_moved(self, table, marker):
        """Updates plot and table after a marker has been moved."""
        if marker == "ES":
            self.update_table_es()
            for f in self.fixed_markers:
                f.set_xdata([self.es_marker[0]] * 2)
        else:
            self.update_table_one_marker(table, marker)
            self.update_one_map(
                self.velocity_maps,
                self.images,
                self.markers[self.current_region],
                table,
                marker,
            )

    def scroll(self, step=1, *args):
        """Changes the region being plotted when scrolling with the mouse."""
        current_region = (self.current_region + step) % self.regions

        if self.current_region != current_region:
            self.fig.actions_manager.SimpleScroller.disabled = True
            self.current_region = current_region
            self.update_velocities(self.velocities, draw=False)
            self.update_maps(
                self.velocity_maps,
                self.images,
                self.markers[self.current_region],
                draw=False,
            )
            self.update_markers(self.markers[self.current_region], draw=False)
            self.populate_tables()
            self.fig.actions_manager.SimpleScroller.disabled = False
            for vel_label, ax in self.axes.items():
                ax.set_ylim(*self.vel_lim[vel_label])

        return self.current_region, None, None

    @property
    def regions(self) -> int:
        """Number of regions for the selected velocity."""
        return len(
            self.data.velocities[self.datasets_var.get()][self.velocities_var.get()]
        )

    @property
    def velocities(self) -> np.ndarray:
        """Velocities of the current region."""
        return self.data.velocities[self.datasets_var.get()][self.velocities_var.get()][
            self.current_region
        ]

    @property
    def markers(self) -> np.ndarray:
        """Markers of the current region."""
        return self.data.markers[self.datasets_var.get()][self.velocities_var.get()]

    @property
    def masks(self) -> np.ndarray:
        """Masks for the current region"""
        return (
            self.data.masks[self.datasets_var.get()][self.velocities_var.get()]
            != self.current_region + 1
        )

    @property
    def velocity_maps(self):
        """Calculate velocity maps out of the masks and cylindrical velocities."""
        cylindrical = self.data.masks[self.datasets_var.get()]["cylindrical"]
        bmask = np.broadcast_to(self.masks, cylindrical.shape)
        return np.ma.masked_where(bmask, cylindrical)

    def region_labels(self, regions):
        """Provides the region labels, if any."""
        if regions == 6:
            labels = "AS", "A", "AL", "IL", "I", "IS"
            if self.data.orientation == "CCW":
                labels = labels[::-1]
            return labels
        else:
            return list(range(1, regions + 1))

    def populate_tables(self, markers=None):
        """Populates the information tables with the marker parameters."""
        markers = markers if markers is not None else self.markers
        for t in self.param_tables:
            old_list = t.get_children()
            if len(old_list) > 0:
                t.delete(*old_list)

        labels = self.region_labels(len(markers))
        for i, t in enumerate(self.param_tables):
            vel = t.insert("", tk.END, text="Velocity (cm/s)", open=True)
            time = t.insert("", tk.END, text="Norm. Time (ms)", open=True)
            for j, marker in enumerate(markers):
                tag = "current" if j == self.current_region else "others"
                val = np.around(marker[i, :3, 1], decimals=2).tolist()
                t.insert(vel, tk.END, text=labels[j], values=val, tags=(tag,))
                val = np.around(marker[i, :3, 2], decimals=2).tolist()
                t.insert(time, tk.END, text=labels[j], values=val, tags=(tag,))

    def update_table_one_marker(self, table, marker):
        """Updates peak velocity and time table entry for a single marker."""
        table = self.axes_lbl.index(table)
        idx = self.marker_idx[marker]
        t = self.param_tables[table]
        velitem = t.get_children(t.get_children()[0])[self.current_region]
        timeitem = t.get_children(t.get_children()[1])[self.current_region]

        t.set(
            velitem,
            column=marker,
            value=round(self.markers[self.current_region, table, idx, 1], 2),
        )
        t.set(
            timeitem,
            column=marker,
            value=round(self.markers[self.current_region, table, idx, 2], 2),
        )

    def update_table_es(self):
        """Updates a row of the markers table after ES has moved."""
        for i, t in enumerate(self.param_tables):
            for r in range(len(self.markers)):
                timeitem = t.get_children(t.get_children()[1])[r]

                t.item(
                    timeitem,
                    values=np.around(self.markers[r, i, :3, 2], decimals=2).tolist(),
                )

    def update_velocities_list(self, dataset):
        """Updates the list of radio buttons with the currently available velocities."""
        velocities = self.data.velocities[dataset]

        for v in self.velocities_frame.winfo_children():
            v.grid_remove()

        vel_list = [v for v in velocities if "global" in v or "6" in v or "24" in v]
        vel_list = sorted(vel_list, reverse=True)
        for i, v in enumerate(vel_list):
            text = v.split(" - ")[0]
            ttk.Radiobutton(
                self.velocities_frame,
                text=text,
                value=v,
                variable=self.velocities_var,
                command=self.replot,
            ).grid(row=0, column=i, sticky=tk.NSEW)

        if self.velocities_var.get() not in velocities and len(velocities) > 0:
            self.velocities_var.set(vel_list[0])

    def calculate_velocities(self, dataset, init_markers=True):
        """Calculate pre-defined velocities for the chosen dataset."""
        self.display_plots(False)
        self.controller.calculate_velocities(
            dataset_name=dataset,
            global_velocity=True,
            angular_regions=[6, 24],
            radial_regions=[3],
            sign_reversal=tuple(var.get() for var in self.reverse_vel_var),
            init_markers=init_markers,
        )
        self.update_velocities_list(self.datasets_var.get())

    def export(self, *args):
        """Exports the current velocity data to an XLSX file."""
        meta = self.data.metadata()
        name, date = [meta[key] for key in ["Patient Name", "Date of Scan"]]
        init = f"{name}_{date}_{self.datasets_var.get()}_velocity.xlsx"

        filename = tk.filedialog.asksaveasfilename(
            initialfile=init,
            defaultextension="xlsx",
            filetypes=[("Excel files", "*.xlsx")],
        )
        if filename != "":
            self.controller.export_velocity(
                filename=filename,
                dataset=self.datasets_var.get(),
                vel_label=self.velocities_var.get(),
            )

    def export_superpixel(self, *args):
        """ Exports the current superpixel velocity data to an XLSX file.

        TODO: Remove in final version
        """
        from ..models.writers import export_superpixel

        meta = self.data.metadata()
        name, date = [meta[key] for key in ["Patient Name", "Date of Scan"]]
        init = f"{name}_{date}_{self.datasets_var.get()}_velocity_super.xlsx"

        filename = tk.filedialog.asksaveasfilename(
            initialfile=init,
            defaultextension="xlsx",
            filetypes=[("Excel files", "*.xlsx")],
        )
        if filename != "":
            export_superpixel(
                data=self.data, dataset=self.datasets_var.get(), filename=filename
            )

    def populate_dataset_box(self):
        """Populate the dataset box with available segmentations."""
        values = sorted(self.data.segments.keys(), key=get_sa_location)
        current = self.datasets_var.get()
        self.datasets_box.config(values=values)
        if current not in values:
            self.datasets_var.set(values[0])

    def update_sign_reversal(self):
        """Updates the sign reversal information with data.sign_reversal info."""
        for i, var in enumerate(self.data.sign_reversal):
            self.reverse_vel_var[i].set(bool(var))

    def update_widgets(self):
        """ Updates widgets after an update in the data var. """
        self.populate_dataset_box()
        self.update_sign_reversal()
        self.calculate_all()
        self.dataset_changed()

    def calculate_all(self):
        """ Calculates all velocities not already calculated. """
        to_regenerate = [
            k
            for k in self.data.velocities.keys()
            if len(self.data.velocities.get(k, {}).values()) > 0
            and list(self.data.velocities.get(k, {}).values())[0] is None
        ]
        if len(to_regenerate) > 0:
            self.controller.regenerate_velocities(
                datasets=to_regenerate, callback=self.master.progress
            )

        existing = [
            k
            for k in self.data.velocities.keys()
            if len(self.data.velocities.get(k, {}).values()) > 0
            and list(self.data.velocities.get(k, {}).values())[0] is not None
        ]

        needed = list(self.data.segments.keys())
        for i, d in enumerate(needed):
            if d not in existing:
                self.master.progress(
                    f"Calculating velocities for dataset {d} - {i+1}/{len(needed)}",
                    i / len(needed),
                )
                self.calculate_velocities(d)
        self.master.progress(f"Done!", 1)

    def clear_widgets(self):
        """ Clear widgets after removing the data. """
        pass

    @property
    def es_marker(self):
        """ ES marker position. """
        return self.data.markers[self.datasets_var.get()]["global"][0, 1, 3, :2]

    def markers_figure(
        self,
        velocities: np.ndarray,
        vel_masks: np.ndarray,
        images: np.ndarray,
        markers: np.ndarray,
    ):
        self.fig = Figure(constrained_layout=True)
        canvas = FigureCanvasTkAgg(self.fig, master=self.visualise_frame)
        canvas.get_tk_widget().grid(row=0, column=0, sticky=tk.NSEW)
        toolbar_frame = ttk.Frame(master=self.visualise_frame)
        toolbar_frame.grid(row=1, column=0, sticky=tk.NSEW)
        NavigationToolbar2Tk(canvas, toolbar_frame)

        self.fig.actions_manager = FigureActionsManager(
            self.fig, Markers, SimpleScroller
        )
        self.fig.actions_manager.Markers.set_marker_moved(  # type: ignore
            self.update_marker
        )
        self.fig.actions_manager.SimpleScroller.set_scroller(  # type: ignore
            self.scroll
        )

        gs = self.fig.add_gridspec(2, 9, height_ratios=[5, 2])
        self.axes = self.add_velocity_subplots(gs)
        self.maps = self.add_maps_subplots(gs)
        self.vel_lines = self.add_velocity_lines(velocities)
        self.bg_images, self.vel_masks, self.cbar = self.images_and_velocity_masks(
            images, vel_masks, markers
        )
        self.marker_artists = self.add_markers(markers)

        self.draw()

    def draw(self):
        """Convenience method for re-drawing the figure."""
        self.fig.canvas.draw_idle()

    def add_velocity_subplots(self, gs):
        """Adds the velocity subplots."""
        ax_long = self.fig.add_subplot(gs[0, :3])
        ax_rad = self.fig.add_subplot(gs[0, 3:6])
        ax_circ = self.fig.add_subplot(gs[0, 6:])

        ax_long.axhline(color="k", lw=1)
        ax_rad.axhline(color="k", lw=1)
        ax_circ.axhline(color="k", lw=1)

        ax_long.set_title("Longitudinal")
        ax_long.set_ylabel("Velocity (cm/s)")
        ax_long.set_xlabel("Frame")
        ax_rad.set_title("Radial")
        ax_rad.set_xlabel("Frame")
        ax_circ.set_title("Circumferential")
        ax_circ.set_xlabel("Frame")

        ax_long.set_xlim(0, self.data.data_files.frames)
        ax_rad.set_xlim(0, self.data.data_files.frames)
        ax_circ.set_xlim(0, self.data.data_files.frames)

        return {"_long": ax_long, "_rad": ax_rad, "_circ": ax_circ}

    def add_velocity_lines(self, vels):
        """Add lines to the velocity plots.

        vels - 2D array with the velocities with shape [components (3), frames]
        """
        x = np.arange(vels.shape[-1])
        output = dict()
        for i, label in enumerate(self.axes_lbl):
            output[label] = self.axes[label].plot(x, vels[i], "k", label=label)[0]
            self.axes[label].set_ylim(*self.vel_lim[label])
            self.axes[label].autoscale(False)
        return output

    def add_maps_subplots(self, gs):
        """Adds the maps subplots."""
        maps = []
        colours = ["red", "green", "blue"] * 2 + ["orange", "darkblue", "purple"]
        for i, color in enumerate(colours):
            maps.append(self.fig.add_subplot(gs[1, i]))
            maps[-1].get_xaxis().set_visible(False)
            maps[-1].get_yaxis().set_visible(False)
            for side in ["left", "right", "bottom", "top"]:
                maps[-1].spines[side].set_color(color)
                maps[-1].spines[side].set_linewidth(3)

        return maps

    def images_and_velocity_masks(self, mag, vel_masks, markers):
        """Add bg and masks to the map subplots."""
        bg = {l: [] for l in self.axes_lbl}
        masks = {l: [] for l in self.axes_lbl}

        if "global" == self.velocities_var.get():
            self.limits = self.find_limits(vel_masks[0, 0])

        rmin, rmax, cmin, cmax = self.limits
        vmin, vmax = vel_masks.min(), vel_masks.max()
        for i in range(9):
            axes = self.axes_lbl[i // 3]
            frame = int(markers[i // 3, i % 3, 0])
            bg[axes].append(
                self.maps[i].imshow(
                    mag[frame, rmin : rmax + 1, cmin : cmax + 1],
                    cmap=plt.get_cmap("binary_r"),
                )
            )
            masks[axes].append(
                self.maps[i].imshow(
                    vel_masks[i // 3, frame, rmin : rmax + 1, cmin : cmax + 1],
                    cmap=plt.get_cmap("seismic"),
                    vmin=vmin,
                    vmax=vmax,
                )
            )

        cbar = self.fig.colorbar(masks["_long"][0], ax=self.maps[0], pad=-1.4)

        return bg, masks, cbar

    @staticmethod
    def find_limits(mask, margin=30):
        """Find the appropiate limits of a masked array in order to plot it nicely."""
        rows, cols = mask.nonzero()

        cmin = max(cols.min() - margin, 0)
        rmin = max(rows.min() - margin, 0)
        cmax = min(cols.max() + margin, mask.shape[0])
        rmax = min(rows.max() + margin, mask.shape[1])

        return rmin, rmax, cmin, cmax

    def add_markers(self, markers):
        """Adds markers to the plots.).

        - markers - Contains all the marker information for all regions and components.
            Their shape is [regions, component (3), marker_id (3 or 4), marker_data (3)]
        """
        add_marker = self.fig.actions_manager.Markers.add_marker

        vel_lbl = ["_long"] * 3 + ["_rad"] * 3 + ["_circ"] * 3
        colors = ["red", "green", "blue"] * 2 + ["orange", "darkblue", "purple"]
        marker_lbl = ["PS", "PD", "PAS"] * 2 + ["PC1", "PC2", "PC3"]

        markers_artists = []
        for i, label in enumerate(vel_lbl):
            markers_artists.append(
                add_marker(
                    self.vel_lines[label],
                    xy=markers[i // 3, i % 3, :2],
                    label=marker_lbl[i],
                    color=colors[i],
                    marker=str(i % 3 + 1),
                    markeredgewidth=1.5,
                    markersize=15,
                )
            )

        for label in ("_long", "_rad", "_circ"):
            self.fixed_markers.append(
                self.vel_lines[label].axes.axvline(
                    self.es_marker[0], color="grey", linewidth=2, linestyle="--"
                )
            )

        markers_artists.append(
            add_marker(
                self.vel_lines["_rad"],
                xy=self.es_marker,
                vline=True,
                label="ES",
                color="black",
                linewidth=2,
            )
        )

        self.axes["_long"].legend(frameon=False, markerscale=0.7)
        self.axes["_rad"].legend(frameon=False, markerscale=0.7)
        self.axes["_circ"].legend(frameon=False, markerscale=0.7)

        return markers_artists

    def update_marker_position(self, marker_label, data_label, new_x):
        """Convenience method to update the marker position."""
        self.actions_manager.Markers.update_marker_position(
            marker_label, data_label, new_x
        )

    def update_line(self, vel_label, data, draw=False):
        """Updates the data of the chosen line."""
        self.vel_lines[vel_label].set_data(data)
        if draw:
            self.draw()

    def update_bg(self, vel_label, idx, data, draw=False):
        """Updates the data of the chosen bg."""
        self.update_data(self.bg_images[vel_label][idx], vel_label, data, draw)

    def update_mask(self, vel_label, idx, data, draw=False):
        """Updates the data of the chosen bg."""
        self.update_data(self.vel_masks[vel_label][idx], vel_label, data, draw)

    def update_data(self, subplot, vel_label, data, draw=False):
        """Common data updating method."""
        subplot.set_data(data)
        self.axes[vel_label].relim()
        self.axes[vel_label].autoscale()

        if draw:
            self.draw()

    def update_maps(
        self, vel_masks: np.ndarray, images: np.ndarray, markers: np.ndarray, draw=True
    ):
        """Updates the maps (masks and background data)."""
        rmin, rmax, cmin, cmax = self.limits
        for i in range(9):
            axes = self.axes_lbl[i // 3]
            frame = int(markers[i // 3, i % 3, 0])
            self.update_mask(
                axes, i % 3, vel_masks[i // 3, frame, rmin : rmax + 1, cmin : cmax + 1]
            )
            self.update_bg(axes, i % 3, images[frame, rmin : rmax + 1, cmin : cmax + 1])

        if draw:
            self.draw()

    def update_one_map(
        self,
        vel_masks: np.ndarray,
        images: np.ndarray,
        markers: np.ndarray,
        axes: str,
        marker_lbl: str,
    ):
        """Updates the maps correspoinding to a single marker."""
        rmin, rmax, cmin, cmax = self.limits
        component = self.axes_lbl.index(axes)
        idx = self.marker_idx[marker_lbl]
        frame = int(markers[component, idx, 0])
        self.update_mask(
            axes, idx, vel_masks[component, frame, rmin : rmax + 1, cmin : cmax + 1]
        )
        self.update_bg(axes, idx, images[frame, rmin : rmax + 1, cmin : cmax + 1])
        self.axes[axes].set_ylim(*self.vel_lim[axes])
        self.draw()

    def update_velocities(self, vels, draw=True):
        """Updates all velocities."""
        x = np.arange(vels.shape[-1])
        for i, label in enumerate(self.axes_lbl):
            self.update_line(label, (x, vels[i]))
        if draw:
            self.draw()

    def update_markers(self, markers, draw=True):
        """Updates the position of all markers in a figure."""
        update_position = self.fig.actions_manager.Markers.update_marker_position

        for i, artist in enumerate(self.marker_artists[:-1]):
            update_position(artist, int(markers[i // 3, i % 3, 0]))

        update_position(self.marker_artists[-1], self.es_marker[0])

        for f in self.fixed_markers:
            f.set_xdata([self.es_marker[0]] * 2)

        if draw:
            self.draw()

    def update_marker(self, marker, data, x, y, position):
        """When a marker moves, mask data should be updated."""
        self.controller.update_marker(
            dataset=self.datasets_var.get(),
            vel_label=self.velocities_var.get(),
            region=self.current_region,
            component=self.axes_lbl.index(data.get_label()),
            marker_idx=self.marker_idx[marker.get_label()],
            position=position,
        )
        self.marker_moved(data.get_label(), marker.get_label())


def colour_figure(
    velocities: np.ndarray, labels: tuple, markers_idx: np.ndarray, master: ttk.Frame
) -> Figure:
    """Creates the color plots for the regional velocities."""
    fig = Figure(constrained_layout=True)
    canvas = FigureCanvasTkAgg(fig, master=master)
    canvas.get_tk_widget().grid(row=0, column=0, sticky=tk.NSEW)
    ax = fig.subplots(ncols=3, nrows=1)

    space = velocities.shape[0] / len(labels)
    lines_pos = np.arange(space, velocities.shape[0], space) - 0.5
    labels_pos = np.arange(space // 2, velocities.shape[0], space) - 0.5
    marker_lbl = ["PS", "PD", "PAS"] * 2 + ["PC1", "PC2", "PC3"]

    for i, title in enumerate(("Longitudinal", "Radial", "Circumferential")):
        ax[i].imshow(
            velocities[:, i],
            cmap=plt.get_cmap("jet"),
            aspect="auto",
            interpolation="bilinear",
        )
        ax[i].set_title(title)

        ax[i].set_yticks(lines_pos, minor=True)
        ax[i].set_yticks(labels_pos, minor=False)
        ax[i].set_yticklabels(labels[::-1], minor=False)
        ax[i].yaxis.grid(True, which="minor", color="k", linestyle="-")
        ax[i].set_ylim((-0.5, velocities.shape[0] - 0.5))

        ax[i].set_xticks(markers_idx[3 * i : 3 * i + 3], minor=False)
        ax[i].set_xticklabels(marker_lbl[3 * i : 3 * i + 3], minor=False)

        fig.colorbar(ax[i].images[0], ax=ax[i], orientation="horizontal")

    return fig<|MERGE_RESOLUTION|>--- conflicted
+++ resolved
@@ -174,16 +174,7 @@
         info.grid(row=2, column=0, sticky=tk.NSEW, pady=5)
         dataset_frame.grid(row=0, column=0, sticky=tk.NSEW, padx=5)
         self.datasets_box.grid(row=0, column=0, sticky=tk.NSEW)
-<<<<<<< HEAD
-        self.velocities_frame.grid(row=0, column=3, rowspan=3, sticky=tk.NSEW, padx=5)
-        for i, table in enumerate(self.param_tables):
-            table.grid(row=0, column=i, sticky=tk.NSEW, padx=5)
         reversal_frame.grid(row=0, column=98, rowspan=2, sticky=tk.NSEW, padx=5)
-=======
-        # bg_frame.grid(row=1, column=0, sticky=tk.NSEW, padx=5)
-        # self.bg_box.grid(row=0, column=0, sticky=tk.NSEW)
-        reversal_frame.grid(row=0, column=1, sticky=tk.NSEW, padx=5)
->>>>>>> d5a20435
         x.grid(row=0, column=0, sticky=tk.NSEW, padx=5)
         y.grid(row=0, column=1, sticky=tk.NSEW, padx=5)
         z.grid(row=0, column=2, sticky=tk.NSEW, padx=5)
@@ -273,12 +264,8 @@
             self.draw()
             self.populate_tables()
 
-<<<<<<< HEAD
-=======
         self.display_plots(True)
-        self.bg_var.set(self.velocities_var.get().split(" - ")[-1])
-
->>>>>>> d5a20435
+
     def color_plots(self, dataset, vel_label):
         """Creates the color plots for the case of 24 angular regions."""
         gmark = self.data.markers[dataset]["global"][0]
