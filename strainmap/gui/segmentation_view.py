--- conflicted
+++ resolved
@@ -296,24 +296,14 @@
             lambda frame, axes="vel": self.scroll(frame, axes), self.ax_vel
         )
 
-<<<<<<< HEAD
     def cine_changed(self, *args):
         """Updates the GUI when a new cine is chosen."""
+        self.controller.progress("Changing selected cine...")
         cine = self.cines_var.get()
         self.clear_segment_variables(button_pressed=False)
         self.update_state(cine)
         self.replot(cine)
-=======
-    def dataset_changed(self, *args):
-        """Updates the GUI when a new dataset is chosen."""
-        self.controller.progress("Changing selected cine...")
-        dataset = self.datasets_var.get()
-        self.clear_segment_variables(button_pressed=False)
-        self.images = self.get_data_to_segment(dataset)
-        self.update_state(dataset)
-        self.replot(dataset)
         self.controller.progress("Done!")
->>>>>>> d28abbc1
 
     def replot(self, cine):
         """Replots the data, updating the relevant variables if needed."""
@@ -569,9 +559,9 @@
             self.septum_lines[i].set_data(self.septum_line)
 
         for ax in set(self.fig.axes) - {axes}:
-            for l in ax.lines:
-                if l.get_label() == label:
-                    l.set_data(data)
+            for i in ax.lines:
+                if i.get_label() == label:
+                    i.set_data(data)
 
     def septum_edited(self, marker, data, x, y, idx):
         """Updates the mid-septum information when this is dragged."""
@@ -596,9 +586,9 @@
         ]
 
         for ax in self.fig.axes:
-            for l in ax.lines:
-                if l.get_label() == last["label"]:
-                    l.set_data(last["data"])
+            for i in ax.lines:
+                if i.get_label() == last["label"]:
+                    i.set_data(last["data"])
 
         self.fig.canvas.draw()
 
@@ -627,7 +617,7 @@
         """Enables the definition of the initial segment for the side."""
         self.fig.suptitle(
             "Left click once to define the center, once to define the edge of the "
-            f"ENDOCARDIUM and once for the edge of the EPICARDIUM."
+            "ENDOCARDIUM and once for the edge of the EPICARDIUM."
         )
         get_contour = partial(self.get_contour, side=side)
         self.fig.actions_manager.DrawContours.contours_updated = get_contour
