--- conflicted
+++ resolved
@@ -1,29 +1,17 @@
 import tkinter as tk
-<<<<<<< HEAD
 from tkinter import ttk
 from collections import defaultdict
 
 from typing import Optional, Dict, Union
-=======
-from collections import defaultdict
-from copy import copy
->>>>>>> d5a20435
 from functools import partial
-from tkinter import ttk
-from typing import Dict, Optional
 
 import matplotlib.pyplot as plt
 import numpy as np
-<<<<<<< HEAD
 import xarray as xr
-=======
->>>>>>> d5a20435
 from matplotlib.backends.backend_tkagg import FigureCanvasTkAgg
+from matplotlib.widgets import Cursor
 from matplotlib.figure import Figure
-from matplotlib.widgets import Cursor
-from scipy import ndimage
-
-from ..models.contour_mask import Contour
+
 from .base_window_and_task import Requisites, TaskViewBase, register_view
 from .figure_actions import (
     BrightnessAndContrast,
@@ -42,6 +30,7 @@
     MouseAction,
     TriggerSignature,
 )
+from ..models.contour_mask import Contour
 
 
 def change_state(widget, enabled=True):
@@ -123,23 +112,11 @@
         visualise_frame.rowconfigure(1, weight=1)
 
         # Dataset frame
-<<<<<<< HEAD
         cine_frame = ttk.Labelframe(control, text="Cines:")
         cine_frame.columnconfigure(0, weight=1)
-        cine_frame.rowconfigure(0, weight=1)
 
         self.cines_box = ttk.Combobox(
             master=cine_frame, textvariable=self.cines_var, values=[], state="readonly",
-=======
-        dataset_frame = ttk.Labelframe(control, text="Datasets:")
-        dataset_frame.columnconfigure(0, weight=1)
-
-        self.datasets_box = ttk.Combobox(
-            master=dataset_frame,
-            textvariable=self.datasets_var,
-            values=[],
-            state="readonly",
->>>>>>> d5a20435
         )
         self.cines_box.bind("<<ComboboxSelected>>", self.cine_changed)
 
@@ -164,33 +141,6 @@
         )
         self.confirm_btn.grid(row=2, column=0, sticky=(tk.N, tk.E, tk.S))
 
-<<<<<<< HEAD
-        # Automatic segmentation frame
-        segment_frame = ttk.Labelframe(control, text="Automatic segmentation:")
-        segment_frame.columnconfigure(0, weight=1)
-        segment_frame.rowconfigure(0, weight=1)
-        segment_frame.rowconfigure(1, weight=1)
-
-        endo_redy_lbl = ttk.Label(
-            master=segment_frame, textvariable=self.endo_redy_var, width=18
-        )
-        epi_redy_lbl = ttk.Label(
-            master=segment_frame, textvariable=self.epi_redy_var, width=18
-        )
-        septum_redy_lbl = ttk.Label(
-            master=segment_frame, textvariable=self.septum_redy_var, width=18
-        )
-
-        self.quick_checkbox = ttk.Checkbutton(
-            master=segment_frame,
-            text="Quick segmentation",
-            variable=self.quick_segment_var,
-            state="enable",
-        )
-
-        # Manual segmentation frame
-        manual_frame = ttk.Labelframe(control, text="Manual segmentation:")
-=======
         # Init frame
         init_frame = ttk.Labelframe(control, text="Initial values:")
         init_frame.columnconfigure(0, weight=1)
@@ -217,7 +167,6 @@
 
         # Corrections frame
         manual_frame = ttk.Labelframe(control, text="Manual corrections:")
->>>>>>> d5a20435
         manual_frame.columnconfigure(0, weight=1)
 
         drag_lbl = ttk.Label(manual_frame, text="Drag width: ")
@@ -274,29 +223,14 @@
             maximum=49.0,
         )
 
-<<<<<<< HEAD
-        control.grid(sticky=tk.NSEW, padx=10, pady=10)
-        visualise_frame.grid(sticky=tk.NSEW, padx=10)
+        control.grid(sticky=tk.NSEW, pady=5)
+        visualise_frame.grid(sticky=tk.NSEW, padx=5, pady=5)
         cine_frame.grid(row=0, column=0, sticky=tk.NSEW, padx=5)
         self.cines_box.grid(row=0, column=0, sticky=tk.NSEW)
-        self.clear_btn.grid(row=0, column=50, sticky=(tk.N, tk.E, tk.S))
-        self.confirm_btn.grid(row=1, column=50, sticky=(tk.N, tk.E, tk.S))
-        segment_frame.grid(row=0, column=1, rowspan=3, sticky=tk.NSEW, padx=5)
-        endo_redy_lbl.grid(row=0, column=0, sticky=tk.NSEW)
-        epi_redy_lbl.grid(row=1, column=0, sticky=tk.NSEW)
-        septum_redy_lbl.grid(row=0, column=1, sticky=tk.NSEW)
-        self.quick_checkbox.grid(row=1, column=1, sticky=tk.NSEW)
-        manual_frame.grid(row=0, column=3, rowspan=3, sticky=tk.NSEW, padx=5)
-=======
-        control.grid(sticky=tk.NSEW, pady=5)
-        visualise_frame.grid(sticky=tk.NSEW, padx=5, pady=5)
-        dataset_frame.grid(row=0, column=0, sticky=tk.NSEW, padx=5)
-        self.datasets_box.grid(row=0, column=0, sticky=tk.NSEW)
         init_frame.grid(row=0, column=1, sticky=tk.NSEW, padx=5)
         self.segment_mode_frame.grid(row=0, column=2, sticky=tk.NSEW, padx=5)
         manual_frame.grid(row=0, column=3, sticky=tk.NSEW, padx=5)
         button_frame.grid(row=0, column=99, sticky=tk.NSEW, padx=5)
->>>>>>> d5a20435
         drag_lbl.grid(row=0, sticky=tk.NSEW, padx=5, pady=5)
         width_lbl.grid(row=0, column=1, sticky=tk.E, padx=5, pady=5)
         scale.grid(row=1, column=0, columnspan=2, sticky=tk.NSEW, padx=5)
@@ -363,21 +297,12 @@
             lambda frame, axes="vel": self.scroll(frame, axes), self.ax_vel
         )
 
-<<<<<<< HEAD
     def cine_changed(self, *args):
         """Updates the GUI when a new cine is chosen."""
         cine = self.cines_var.get()
+        self.clear_segment_variables(button_pressed=False)
         self.update_state(cine)
         self.replot(cine)
-=======
-    def dataset_changed(self, *args):
-        """Updates the GUI when a new dataset is chosen."""
-        dataset = self.datasets_var.get()
-        self.clear_segment_variables(button_pressed=False)
-        self.images = self.get_data_to_segment(dataset)
-        self.update_state(dataset)
-        self.replot(dataset)
->>>>>>> d5a20435
 
     def replot(self, cine):
         """Replots the data, updating the relevant variables if needed."""
@@ -496,28 +421,17 @@
 
     def refresh_data(self, offset=0):
         """Refresh the data available in the local variables."""
-<<<<<<< HEAD
         cine = self.cines_var.get()
         self._septum.loc[{"frame": self.current_frame}] = self.data.septum.sel(
-            cine=cine, frame=self.current_frame
+            cine=cine, frame=self.current_frame- abs(offset)
         )
         self._segments.loc[{"frame": self.current_frame}] = self.data.segments.sel(
-            cine=cine, frame=self.current_frame
+            cine=cine, frame=self.current_frame- abs(offset)
         )
 
     @property
     def images(self) -> xr.DataArray:
         return self.data.data_files.images(self.cines_var.get())
-=======
-        dataset = self.datasets_var.get()
-        self.zero_angle[self.current_frame] = self.data.zero_angle[dataset][
-            self.current_frame - abs(offset)
-        ][:]
-        for i, side in enumerate(["endocardium", "epicardium"]):
-            self.final_segments[side][self.current_frame] = self.data.segments[dataset][
-                side
-            ][self.current_frame - abs(offset)][:]
->>>>>>> d5a20435
 
     @property
     def centroid(self):
@@ -592,8 +506,6 @@
         self.fig.actions_manager.ScrollFrames.go_to_frame(frame, self.fig.axes[0])
         self.fig.canvas.draw_idle()
 
-<<<<<<< HEAD
-=======
     def copy_previous(self, *args):
         """Copies the segmentation of the previous frame into this one."""
         wf = self.working_frame_var.get()
@@ -657,7 +569,6 @@
         self.datasets_box.state(["!disabled"])
         self.completed = True
 
->>>>>>> d5a20435
     def scroll(self, frame, image=None):
         """Provides the next images and lines to plot when scrolling."""
         self.current_frame = frame % self.num_frames
@@ -887,17 +798,10 @@
         self.undo_stack = defaultdict(list)
         self.working_frame_var.set(0)
         self.current_frame = 0
-<<<<<<< HEAD
-        self.next_btn.state(["disabled"])
-        self.cines_box.state(["!disabled"])
-        self.quick_checkbox.state(["!disabled"])
-        self.confirm_btn.state(["disabled"])
-=======
         change_state(self.next_btn, enabled=False)
         change_state(self.confirm_btn, enabled=False)
         change_state(self.datasets_box, enabled=True)
         change_state(self.segment_mode_frame, enabled=True)
->>>>>>> d5a20435
         self.completed = False
         self.next_btn.config(text="Next \u25B6", command=self.first_frame)
         self.fig.actions_manager.DragContours.disabled = False
@@ -921,52 +825,9 @@
         self.replot(self.cines_var.get())
         self.go_to_frame()
 
-<<<<<<< HEAD
-    def next(self):
-        """Triggers the segmentation in the rest of the frames."""
-        self.next_btn.state(["disabled"])
-        self.confirm_btn.state(["disabled"])
-        self.undo_last_btn.state(["disabled"])
-        self.undo_all_btn.state(["disabled"])
-        self.undo_stack = defaultdict(list)
-
-        self.update_and_find_next()
-        self.refresh_data()
-
-        frame = self.working_frame_var.get()
-        if frame == self.num_frames - 2:
-            self.next_btn.config(command=self.finish_segmentation)
-
-        self.working_frame_var.set(frame + 1)
-        self.current_frame = frame + 1
-        self.refresh_data()
-        self.go_to_frame()
-        self.next_btn.state(["!disabled"])
-
-    def finish_segmentation(self, update=True):
-        """Finish the segmentation, updating values and state of buttons."""
-        if update:
-            self.controller.update_segmentation(
-                cine=self.cines_var.get(),
-                new_segments=self._segments,
-                new_septum=self._septum,
-                unlock=True,
-            )
-        self.next_btn.config(text="Done!")
-        self.next_btn.state(["disabled"])
-        self.cines_box.state(["!disabled"])
-        self.confirm_btn.state(["disabled"])
-        self.undo_last_btn.state(["disabled"])
-        self.undo_all_btn.state(["disabled"])
-        self.undo_stack = defaultdict(list)
-        self.completed = True
 
     def new_segmentation(
-        self, frame: Optional[int], unlock: bool,
-=======
-    def find_segmentation(
-        self, frame, initial, zero_angle=None, unlock=False, replace_threshold=31
->>>>>>> d5a20435
+        self, frame: Optional[int], unlock: bool, replace_threshold=31
     ):
         """Runs an automatic segmentation sequence."""
         self.controller.new_segmentation(
@@ -981,19 +842,11 @@
     def update_and_find_next(self, replace_threshold=31):
         """Confirm the new segments and moves to the next."""
         self.controller.update_and_find_next(
-<<<<<<< HEAD
             cine=self.cines_var.get(),
             frame=self.current_frame + 1,
             new_segments=self._segments,
             new_septum=self._septum,
-=======
-            dataset_name=self.datasets_var.get(),
-            segments=self.final_segments,
-            zero_angle=self.zero_angle,
-            frame=self.current_frame,
-            images=images,
             replace_threshold=replace_threshold,
->>>>>>> d5a20435
         )
 
     def confirm_segmentation(self, *args):
