--- conflicted
+++ resolved
@@ -513,7 +513,127 @@
             )
 
 
-<<<<<<< HEAD
+class DragContours(ActionBase):
+    def __init__(
+        self,
+        contour_fraction: float = 0.15,
+        contour_updated: Optional[Callable] = None,
+        drag_point=TriggerSignature(Location.ANY, Button.LEFT, MouseAction.PICKDRAG),
+        **kwargs,
+    ):
+        """Add the capability of dragging and deforming closed contours in a figure.
+
+        After updating the shape of a contour, the contour_updated callback is called
+        with the new contour data.
+
+        Args:
+            contour_fraction: Fraction of the contour length to be used as the width
+                of the gaussian that calculates the shifts.
+            contour_updated: Function called whenever the number of contours changes.
+                It should take the list of contours as first argument and a list of all
+                the points as a second argument. Kwargs of this call will be
+                passed to this function.
+            drag_point: TriggerSignature for this action.
+            **kwargs: Arguments passed to either draw_contour or contours_updated.
+        """
+
+        super().__init__(signatures={drag_point: self.drag_point})
+        self.contour_fraction = np.clip(contour_fraction, a_min=0, a_max=1)
+        self._current_artist = None
+        self._drag_handle = 0
+        self._contour_updated = (
+            partial(contour_updated, **kwargs)
+            if contour_updated is not None
+            else lambda *args: None
+        )
+
+    def set_contour_updated(self, contour_updated: Callable):
+        """Sets the function to be called when the contour is updated."""
+        self._contour_updated = contour_updated
+
+    def drag_point(self, event, last_event, *args):
+        """Drags a point and all the neighbouring ones of a closed contour."""
+
+        if hasattr(last_event, "artist") and isinstance(last_event.artist, Line2D):
+            self._current_artist = last_event.artist
+            xdata = self._current_artist.get_xdata()
+            ydata = self._current_artist.get_ydata()
+
+            xdif = xdata - last_event.mouseevent.xdata
+            ydif = ydata - last_event.mouseevent.ydata
+
+            self._drag_handle = (xdif ** 2 + ydif ** 2).argmin()
+
+        elif self._current_artist is None:
+            return
+
+        xdata = self._current_artist.get_xdata()
+        ydata = self._current_artist.get_ydata()
+
+        ev = last_event.mouseevent if hasattr(last_event, "mouseevent") else last_event
+
+        deltax, deltay = get_deltas(event, ev)
+        shiftx, shifty = self.calculate_shifts(xdata, ydata, deltax, deltay)
+
+        newx = xdata + shiftx
+        newy = ydata + shifty
+
+        self._current_artist.set_xdata(newx)
+        self._current_artist.set_ydata(newy)
+
+        self._contour_updated(
+            self._current_artist.get_label(),
+            self._current_artist.axes,
+            np.array([newx, newy]),
+        )
+
+        return event
+
+    def calculate_shifts(
+        self, xdata: np.ndarray, ydata: np.ndarray, deltax: float, deltay: float
+    ) -> Tuple[np.ndarray, np.ndarray]:
+        """Calculates the shifts for each contour point based on its distance to handle.
+
+        The distance of each point to the handle is calculated when going along the
+        contour in both directions and then getting the one that is smaller in each
+        case. This distance is used to calculate the displacement for each point based
+        on a gaussian curve centered at the handle and with a width defined as a
+        fraction of the total length of the contour.
+
+        To avoid the closed contour to "open" due to the lost of accuracy, the
+        difference between both ends of the arrays, supposed equal, is forced to be
+        mathematically zero.
+
+        Args:
+            xdata: Array with the x coordinates of the contour.
+            ydata: Array with the y coordinates of the contour.
+            deltax: X displacement of the handle.
+            deltay: Y displacement of the handle.
+
+        Returns:
+            A tuple with the calculated displacement of each point in the segment.
+        """
+        segment = np.array([xdata, ydata])
+
+        diff = np.linalg.norm(segment - np.roll(segment, -1, axis=1), axis=0)
+        diff[0] = 0
+
+        posdir = np.roll(
+            np.cumsum(np.roll(diff, -self._drag_handle)), self._drag_handle
+        )
+        negdir = np.roll(
+            np.cumsum(np.roll(diff, -self._drag_handle - 1)[::-1])[::-1],
+            self._drag_handle + 1,
+        )
+        distance = np.minimum(posdir, negdir)
+        distance -= distance[self._drag_handle]
+
+        sigma = posdir.max() * self.contour_fraction
+        shift = np.exp(-(distance / sigma) ** 2)
+
+        return deltax * shift, deltay * shift
+
+
 class Markers(ActionBase):
     def __init__(
         self,
@@ -601,125 +721,4 @@
     def get_closest(line, mx):
         x, y = line.get_data()
         mini = np.argmin(np.abs(x - mx))
-        return x[mini], y[mini], mini
-=======
-class DragContours(ActionBase):
-    def __init__(
-        self,
-        contour_fraction: float = 0.15,
-        contour_updated: Optional[Callable] = None,
-        drag_point=TriggerSignature(Location.ANY, Button.LEFT, MouseAction.PICKDRAG),
-        **kwargs,
-    ):
-        """Add the capability of dragging and deforming closed contours in a figure.
-
-        After updating the shape of a contour, the contour_updated callback is called
-        with the new contour data.
-
-        Args:
-            contour_fraction: Fraction of the contour length to be used as the width
-                of the gaussian that calculates the shifts.
-            contour_updated: Function called whenever the number of contours changes.
-                It should take the list of contours as first argument and a list of all
-                the points as a second argument. Kwargs of this call will be
-                passed to this function.
-            drag_point: TriggerSignature for this action.
-            **kwargs: Arguments passed to either draw_contour or contours_updated.
-        """
-
-        super().__init__(signatures={drag_point: self.drag_point})
-        self.contour_fraction = np.clip(contour_fraction, a_min=0, a_max=1)
-        self._current_artist = None
-        self._drag_handle = 0
-        self._contour_updated = (
-            partial(contour_updated, **kwargs)
-            if contour_updated is not None
-            else lambda *args: None
-        )
-
-    def set_contour_updated(self, contour_updated: Callable):
-        """Sets the function to be called when the contour is updated."""
-        self._contour_updated = contour_updated
-
-    def drag_point(self, event, last_event, *args):
-        """Drags a point and all the neighbouring ones of a closed contour."""
-
-        if hasattr(last_event, "artist") and isinstance(last_event.artist, Line2D):
-            self._current_artist = last_event.artist
-            xdata = self._current_artist.get_xdata()
-            ydata = self._current_artist.get_ydata()
-
-            xdif = xdata - last_event.mouseevent.xdata
-            ydif = ydata - last_event.mouseevent.ydata
-
-            self._drag_handle = (xdif ** 2 + ydif ** 2).argmin()
-
-        elif self._current_artist is None:
-            return
-
-        xdata = self._current_artist.get_xdata()
-        ydata = self._current_artist.get_ydata()
-
-        ev = last_event.mouseevent if hasattr(last_event, "mouseevent") else last_event
-
-        deltax, deltay = get_deltas(event, ev)
-        shiftx, shifty = self.calculate_shifts(xdata, ydata, deltax, deltay)
-
-        newx = xdata + shiftx
-        newy = ydata + shifty
-
-        self._current_artist.set_xdata(newx)
-        self._current_artist.set_ydata(newy)
-
-        self._contour_updated(
-            self._current_artist.get_label(),
-            self._current_artist.axes,
-            np.array([newx, newy]),
-        )
-
-        return event
-
-    def calculate_shifts(
-        self, xdata: np.ndarray, ydata: np.ndarray, deltax: float, deltay: float
-    ) -> Tuple[np.ndarray, np.ndarray]:
-        """Calculates the shifts for each contour point based on its distance to handle.
-
-        The distance of each point to the handle is calculated when going along the
-        contour in both directions and then getting the one that is smaller in each
-        case. This distance is used to calculate the displacement for each point based
-        on a gaussian curve centered at the handle and with a width defined as a
-        fraction of the total length of the contour.
-
-        To avoid the closed contour to "open" due to the lost of accuracy, the
-        difference between both ends of the arrays, supposed equal, is forced to be
-        mathematically zero.
-
-        Args:
-            xdata: Array with the x coordinates of the contour.
-            ydata: Array with the y coordinates of the contour.
-            deltax: X displacement of the handle.
-            deltay: Y displacement of the handle.
-
-        Returns:
-            A tuple with the calculated displacement of each point in the segment.
-        """
-        segment = np.array([xdata, ydata])
-
-        diff = np.linalg.norm(segment - np.roll(segment, -1, axis=1), axis=0)
-        diff[0] = 0
-
-        posdir = np.roll(
-            np.cumsum(np.roll(diff, -self._drag_handle)), self._drag_handle
-        )
-        negdir = np.roll(
-            np.cumsum(np.roll(diff, -self._drag_handle - 1)[::-1])[::-1],
-            self._drag_handle + 1,
-        )
-        distance = np.minimum(posdir, negdir)
-        distance -= distance[self._drag_handle]
-
-        sigma = posdir.max() * self.contour_fraction
-        shift = np.exp(-(distance / sigma) ** 2)
-
-        return deltax * shift, deltay * shift
->>>>>>> a1c180dd
+        return x[mini], y[mini], mini