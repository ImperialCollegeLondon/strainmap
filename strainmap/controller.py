""" Entry point of StrainMap, creating the main window and variables used along the
whole code. """
from importlib import reload

from .gui import *  # noqa: F403,F401
from .gui.base_window_and_task import (
    EVENTS,
    REGISTERED_BINDINGS,
    REGISTERED_TRIGGERS,
    REGISTERED_VIEWS,
    Requisites,
    bind_event,
)
from .models.strainmap_data_model import factory
from .models import quick_segmentation
from .models.velocities import calculate_velocities, update_marker
from .models.writers import velocity_to_xlsx


class StrainMap(object):
    """ StrainMap main window."""

    registered_views = REGISTERED_VIEWS

    def __init__(self):
        from .gui.base_window_and_task import MainWindow

        self.window = MainWindow()
        self.achieved = Requisites.NONE
        self.data = None
        self.pair_events()
        self.unlock()

    def run(self):
        """ Runs StrainMap by calling the top window mainloop. """
        self.window.mainloop()

    def unlock(self, requisite=Requisites.NONE):
        """ Adds requisites and loads views. """
        self.achieved = self.achieved | requisite

        for view in self.registered_views:
            if Requisites.check(self.achieved, view.requisites):
                self.window.add(view)
                self.window.views[-1].data = self.data

    def lock(self, requisite):
        """ Removes requisites and updates loaded views."""
        self.achieved = self.achieved ^ requisite

        for view in list(self.window.views):
            if not Requisites.check(self.achieved, view.requisites):
                self.window.remove(view)

    def update_views(self):
        """ Updates the data attribute of the views and the widgets depending on it. """
        for view in self.window.views:
            view.data = self.data

    def pair_events(self):
        """ Pair the registered triggers with the registered binds.

        This will produce an error if there is a trigger without an associated binding.
        """
        for ev in REGISTERED_TRIGGERS:
            assert ev in REGISTERED_BINDINGS.keys()
            EVENTS[ev] = lambda control=self, event=ev, **kwargs: REGISTERED_BINDINGS[
                event
            ](control, **kwargs)

    @bind_event
    def load_data(self, **kwargs):
        """Creates a StrainMapData object."""
        self.data = factory(**kwargs)

        if self.data.data_files:
            self.unlock(Requisites.DATALOADED)
        else:
            self.lock(Requisites.DATALOADED)

        if any(len(i) != 0 for i in self.data.segments.values()):
            self.unlock(Requisites.SEGMENTED)
        else:
            self.lock(Requisites.SEGMENTED)
        self.update_views()

    @bind_event
    def clear_data(self, **kwargs):
        """Clears the StrainMapData object from the widgets."""
        if kwargs.get("clear", False):
            self.data = None
            self.lock(Requisites.DATALOADED)
            self.lock(Requisites.SEGMENTED)
            self.update_views()

    @bind_event
    def find_segmentation(self, unlock=True, **kwargs):
        """Runs an automated segmentation routine."""
        reload(quick_segmentation)
        self.data = quick_segmentation.find_segmentation(**kwargs)
        there_are_segments = any(len(i) != 0 for i in self.data.segments.values())
        if there_are_segments and unlock:
            self.unlock(Requisites.SEGMENTED)
        elif not there_are_segments:
            self.lock(Requisites.SEGMENTED)
        self.update_views()

    @bind_event
    def update_segmentation(self, unlock=True, **kwargs):
        """Runs an automated segmentation routine."""
        self.data = quick_segmentation.update_segmentation(**kwargs)
        there_are_segments = any(len(i) != 0 for i in self.data.segments.values())
        if there_are_segments and unlock:
            self.unlock(Requisites.SEGMENTED)
        elif not there_are_segments:
            self.lock(Requisites.SEGMENTED)
        self.update_views()

    @bind_event
    def calculate_velocities(self, **kwargs):
        """Calculates the velocities based on a given segmentation."""
        self.data = calculate_velocities(**kwargs)
        self.update_views()

    @bind_event
    def update_marker(self, **kwargs):
        """Updates the markers information after moving one of them."""
<<<<<<< HEAD
        if kwargs:
            data = update_marker(**kwargs)
            self.update_views(data)

    @bind_event
    def export_velocity(self, **kwargs):
        """Exports velocity data to a XLSX file."""
        if kwargs:
            velocity_to_xlsx(**kwargs)
=======
        self.data = update_marker(**kwargs)
        self.update_views()
>>>>>>> a871a1f2
<|MERGE_RESOLUTION|>--- conflicted
+++ resolved
@@ -125,17 +125,11 @@
     @bind_event
     def update_marker(self, **kwargs):
         """Updates the markers information after moving one of them."""
-<<<<<<< HEAD
-        if kwargs:
-            data = update_marker(**kwargs)
-            self.update_views(data)
+        self.data = update_marker(**kwargs)
+        self.update_views()
 
     @bind_event
     def export_velocity(self, **kwargs):
         """Exports velocity data to a XLSX file."""
         if kwargs:
-            velocity_to_xlsx(**kwargs)
-=======
-        self.data = update_marker(**kwargs)
-        self.update_views()
->>>>>>> a871a1f2
+            velocity_to_xlsx(**kwargs)